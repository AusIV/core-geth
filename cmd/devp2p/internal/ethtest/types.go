// Copyright 2020 The go-ethereum Authors
// This file is part of the go-ethereum library.
//
// The go-ethereum library is free software: you can redistribute it and/or modify
// it under the terms of the GNU Lesser General Public License as published by
// the Free Software Foundation, either version 3 of the License, or
// (at your option) any later version.
//
// The go-ethereum library is distributed in the hope that it will be useful,
// but WITHOUT ANY WARRANTY; without even the implied warranty of
// MERCHANTABILITY or FITNESS FOR A PARTICULAR PURPOSE. See the
// GNU Lesser General Public License for more details.
//
// You should have received a copy of the GNU Lesser General Public License
// along with the go-ethereum library. If not, see <http://www.gnu.org/licenses/>.

package ethtest

import (
	"crypto/ecdsa"
	"fmt"
	"reflect"
	"time"

	"github.com/ethereum/go-ethereum/core/types"
	"github.com/ethereum/go-ethereum/crypto"
	"github.com/ethereum/go-ethereum/eth/protocols/eth"
	"github.com/ethereum/go-ethereum/internal/utesting"
	"github.com/ethereum/go-ethereum/p2p"
	"github.com/ethereum/go-ethereum/p2p/rlpx"
	"github.com/ethereum/go-ethereum/rlp"
)

type Message interface {
	Code() int
}

type Error struct {
	err error
}

func (e *Error) Unwrap() error  { return e.err }
func (e *Error) Error() string  { return e.err.Error() }
func (e *Error) Code() int      { return -1 }
func (e *Error) String() string { return e.Error() }

func errorf(format string, args ...interface{}) *Error {
	return &Error{fmt.Errorf(format, args...)}
}

// Hello is the RLP structure of the protocol handshake.
type Hello struct {
	Version    uint64
	Name       string
	Caps       []p2p.Cap
	ListenPort uint64
	ID         []byte // secp256k1 public key

	// Ignore additional fields (for forward compatibility).
	Rest []rlp.RawValue `rlp:"tail"`
}

func (h Hello) Code() int { return 0x00 }

// Disconnect is the RLP structure for a disconnect message.
type Disconnect struct {
	Reason p2p.DiscReason
}

func (d Disconnect) Code() int { return 0x01 }

type Ping struct{}

func (p Ping) Code() int { return 0x02 }

type Pong struct{}

func (p Pong) Code() int { return 0x03 }

// Status is the network packet for the status message for eth/64 and later.
type Status eth.StatusPacket

func (s Status) Code() int { return 16 }

// NewBlockHashes is the network packet for the block announcements.
type NewBlockHashes eth.NewBlockHashesPacket

func (nbh NewBlockHashes) Code() int { return 17 }

type Transactions eth.TransactionsPacket

func (t Transactions) Code() int { return 18 }

// GetBlockHeaders represents a block header query.
type GetBlockHeaders eth.GetBlockHeadersPacket

func (g GetBlockHeaders) Code() int { return 19 }

type BlockHeaders eth.BlockHeadersPacket

func (bh BlockHeaders) Code() int { return 20 }

// GetBlockBodies represents a GetBlockBodies request
type GetBlockBodies eth.GetBlockBodiesPacket

func (gbb GetBlockBodies) Code() int { return 21 }

// BlockBodies is the network packet for block content distribution.
type BlockBodies eth.BlockBodiesPacket

func (bb BlockBodies) Code() int { return 22 }

// NewBlock is the network packet for the block propagation message.
type NewBlock eth.NewBlockPacket

func (nb NewBlock) Code() int { return 23 }

// NewPooledTransactionHashes is the network packet for the tx hash propagation message.
type NewPooledTransactionHashes eth.NewPooledTransactionHashesPacket

func (nb NewPooledTransactionHashes) Code() int { return 24 }

// Conn represents an individual connection with a peer
type Conn struct {
	*rlpx.Conn
	ourKey                 *ecdsa.PrivateKey
	negotiatedProtoVersion uint
	ourHighestProtoVersion uint
	caps                   []p2p.Cap
}

func (c *Conn) Read() Message {
	code, rawData, _, err := c.Conn.Read()
	if err != nil {
		return errorf("could not read from connection: %v", err)
	}

	var msg Message
	switch int(code) {
	case (Hello{}).Code():
		msg = new(Hello)
	case (Ping{}).Code():
		msg = new(Ping)
	case (Pong{}).Code():
		msg = new(Pong)
	case (Disconnect{}).Code():
		msg = new(Disconnect)
	case (Status{}).Code():
		msg = new(Status)
	case (GetBlockHeaders{}).Code():
		msg = new(GetBlockHeaders)
	case (BlockHeaders{}).Code():
		msg = new(BlockHeaders)
	case (GetBlockBodies{}).Code():
		msg = new(GetBlockBodies)
	case (BlockBodies{}).Code():
		msg = new(BlockBodies)
	case (NewBlock{}).Code():
		msg = new(NewBlock)
	case (NewBlockHashes{}).Code():
		msg = new(NewBlockHashes)
	case (Transactions{}).Code():
		msg = new(Transactions)
	case (NewPooledTransactionHashes{}).Code():
		msg = new(NewPooledTransactionHashes)
	default:
		return errorf("invalid message code: %d", code)
	}
	// if message is devp2p, decode here
	if err := rlp.DecodeBytes(rawData, msg); err != nil {
		return errorf("could not rlp decode message: %v", err)
	}
	return msg
}

// ReadAndServe serves GetBlockHeaders requests while waiting
// on another message from the node.
func (c *Conn) ReadAndServe(chain *Chain, timeout time.Duration) Message {
	start := time.Now()
	for time.Since(start) < timeout {
		timeout := time.Now().Add(10 * time.Second)
		c.SetReadDeadline(timeout)
		switch msg := c.Read().(type) {
		case *Ping:
			c.Write(&Pong{})
		case *GetBlockHeaders:
			req := *msg
			headers, err := chain.GetHeaders(req)
			if err != nil {
				return errorf("could not get headers for inbound header request: %v", err)
			}

			if err := c.Write(headers); err != nil {
				return errorf("could not write to connection: %v", err)
			}
		default:
			return msg
		}
	}
	return errorf("no message received within %v", timeout)
}

func (c *Conn) Write(msg Message) error {
	// check if message is eth protocol message
	var (
		payload []byte
		err     error
	)
	payload, err = rlp.EncodeToBytes(msg)
	if err != nil {
		return err
	}
	_, err = c.Conn.Write(uint64(msg.Code()), payload)
	return err
}

// handshake checks to make sure a `HELLO` is received.
func (c *Conn) handshake(t *utesting.T) Message {
	defer c.SetDeadline(time.Time{})
	c.SetDeadline(time.Now().Add(10 * time.Second))

	// write hello to client
	pub0 := crypto.FromECDSAPub(&c.ourKey.PublicKey)[1:]
	ourHandshake := &Hello{
		Version: 5,
		Caps:    c.caps,
		ID:      pub0,
	}
	if err := c.Write(ourHandshake); err != nil {
		t.Fatalf("could not write to connection: %v", err)
	}
	// read hello from client
	switch msg := c.Read().(type) {
	case *Hello:
		// set snappy if version is at least 5
		if msg.Version >= 5 {
			c.SetSnappy(true)
		}
		c.negotiateEthProtocol(msg.Caps)
		if c.negotiatedProtoVersion == 0 {
			t.Fatalf("unexpected eth protocol version")
		}
		return msg
	default:
		t.Fatalf("bad handshake: %#v", msg)
		return nil
	}
}

// negotiateEthProtocol sets the Conn's eth protocol version
// to highest advertised capability from peer
func (c *Conn) negotiateEthProtocol(caps []p2p.Cap) {
	var highestEthVersion uint
	for _, capability := range caps {
		if capability.Name != "eth" {
			continue
		}
		if capability.Version > highestEthVersion && capability.Version <= c.ourHighestProtoVersion {
			highestEthVersion = capability.Version
		}
	}
	c.negotiatedProtoVersion = highestEthVersion
}

// statusExchange performs a `Status` message exchange with the given
// node.
func (c *Conn) statusExchange(t *utesting.T, chain *Chain, status *Status) Message {
	defer c.SetDeadline(time.Time{})
	c.SetDeadline(time.Now().Add(20 * time.Second))

	// read status message from client
	var message Message
loop:
	for {
		switch msg := c.Read().(type) {
		case *Status:
			if have, want := msg.Head, chain.blocks[chain.Len()-1].Hash(); have != want {
				t.Fatalf("wrong head block in status, want:  %#x (block %d) have %#x",
					want, chain.blocks[chain.Len()-1].NumberU64(), have)
			}
			if have, want := msg.TD.Cmp(chain.TD(chain.Len())), 0; have != want {
				t.Fatalf("wrong TD in status: have %v want %v", have, want)
			}
			if have, want := msg.ForkID, chain.ForkID(); !reflect.DeepEqual(have, want) {
				t.Fatalf("wrong fork ID in status: have %v, want %v", have, want)
			}
			message = msg
			break loop
		case *Disconnect:
			t.Fatalf("disconnect received: %v", msg.Reason)
		case *Ping:
			c.Write(&Pong{}) // TODO (renaynay): in the future, this should be an error
			// (PINGs should not be a response upon fresh connection)
		default:
			t.Fatalf("bad status message: %s", pretty.Sdump(msg))
		}
	}
	// make sure eth protocol version is set for negotiation
	if c.negotiatedProtoVersion == 0 {
		t.Fatalf("eth protocol version must be set in Conn")
	}
	if status == nil {
		// write status message to client
		status = &Status{
<<<<<<< HEAD
			ProtocolVersion: uint32(c.ethProtocolVersion),
			NetworkID:       chain.chainConfig.GetChainID().Uint64(),
=======
			ProtocolVersion: uint32(c.negotiatedProtoVersion),
			NetworkID:       chain.chainConfig.ChainID.Uint64(),
>>>>>>> 97d11b01
			TD:              chain.TD(chain.Len()),
			Head:            chain.blocks[chain.Len()-1].Hash(),
			Genesis:         chain.blocks[0].Hash(),
			ForkID:          chain.ForkID(),
		}
	}

	if err := c.Write(status); err != nil {
		t.Fatalf("could not write to connection: %v", err)
	}

	return message
}

// waitForBlock waits for confirmation from the client that it has
// imported the given block.
func (c *Conn) waitForBlock(block *types.Block) error {
	defer c.SetReadDeadline(time.Time{})

	timeout := time.Now().Add(20 * time.Second)
	c.SetReadDeadline(timeout)
	for {
		req := &GetBlockHeaders{Origin: eth.HashOrNumber{Hash: block.Hash()}, Amount: 1}
		if err := c.Write(req); err != nil {
			return err
		}
		switch msg := c.Read().(type) {
		case *BlockHeaders:
			if len(*msg) > 0 {
				return nil
			}
			time.Sleep(100 * time.Millisecond)
		default:
			return fmt.Errorf("invalid message: %s", pretty.Sdump(msg))
		}
	}
}<|MERGE_RESOLUTION|>--- conflicted
+++ resolved
@@ -302,13 +302,8 @@
 	if status == nil {
 		// write status message to client
 		status = &Status{
-<<<<<<< HEAD
-			ProtocolVersion: uint32(c.ethProtocolVersion),
+			ProtocolVersion: uint32(c.negotiatedProtoVersion),
 			NetworkID:       chain.chainConfig.GetChainID().Uint64(),
-=======
-			ProtocolVersion: uint32(c.negotiatedProtoVersion),
-			NetworkID:       chain.chainConfig.ChainID.Uint64(),
->>>>>>> 97d11b01
 			TD:              chain.TD(chain.Len()),
 			Head:            chain.blocks[chain.Len()-1].Hash(),
 			Genesis:         chain.blocks[0].Hash(),
