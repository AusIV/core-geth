--- conflicted
+++ resolved
@@ -104,9 +104,6 @@
 
 	twitterTokenFlag   = flag.String("twitter.token", "", "Bearer token to authenticate with the v2 Twitter API")
 	twitterTokenV1Flag = flag.String("twitter.token.v1", "", "Bearer token to authenticate with the v1.1 Twitter API")
-
-	goerliFlag  = flag.Bool("goerli", false, "Initializes the faucet with Görli network config")
-	rinkebyFlag = flag.Bool("rinkeby", false, "Initializes the faucet with Rinkeby network config")
 )
 
 var chainFlags = []*bool{
@@ -345,7 +342,6 @@
 	if err != nil {
 		log.Crit("Failed to render the faucet template", "err", err)
 	}
-<<<<<<< HEAD
 
 	if genesis != nil {
 		log.Info("Using chain/net config", "network id", *netFlag, "bootnodes", *bootFlag, "chain config", fmt.Sprintf("%v", genesis.Config))
@@ -364,20 +360,6 @@
 		client, err = ethclient.DialContext(context.Background(), *attachFlag)
 		if err != nil {
 			log.Crit("Failed to connect to client", "error", err)
-=======
-	// Load and parse the genesis block requested by the user
-	genesis, err := getGenesis(genesisFlag, *goerliFlag, *rinkebyFlag)
-	if err != nil {
-		log.Crit("Failed to parse genesis config", "err", err)
-	}
-	// Convert the bootnodes to internal enode representations
-	var enodes []*enode.Node
-	for _, boot := range strings.Split(*bootFlag, ",") {
-		if url, err := enode.Parse(enode.ValidSchemes, boot); err == nil {
-			enodes = append(enodes, url)
-		} else {
-			log.Error("Failed to parse bootnode URL", "url", boot, "err", err)
->>>>>>> 991384a7
 		}
 	}
 
@@ -1277,20 +1259,4 @@
 		return "", "", common.Address{}, errors.New("No Ethereum address found to fund")
 	}
 	return address.Hex() + "@noauth", "", address, nil
-}
-
-// getGenesis returns a genesis based on input args
-func getGenesis(genesisFlag *string, goerliFlag bool, rinkebyFlag bool) (*core.Genesis, error) {
-	switch {
-	case genesisFlag != nil:
-		var genesis core.Genesis
-		err := common.LoadJSON(*genesisFlag, &genesis)
-		return &genesis, err
-	case goerliFlag:
-		return core.DefaultGoerliGenesisBlock(), nil
-	case rinkebyFlag:
-		return core.DefaultRinkebyGenesisBlock(), nil
-	default:
-		return nil, fmt.Errorf("no genesis flag provided")
-	}
 }