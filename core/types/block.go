// Copyright 2014 The go-ethereum Authors
// This file is part of the go-ethereum library.
//
// The go-ethereum library is free software: you can redistribute it and/or modify
// it under the terms of the GNU Lesser General Public License as published by
// the Free Software Foundation, either version 3 of the License, or
// (at your option) any later version.
//
// The go-ethereum library is distributed in the hope that it will be useful,
// but WITHOUT ANY WARRANTY; without even the implied warranty of
// MERCHANTABILITY or FITNESS FOR A PARTICULAR PURPOSE. See the
// GNU Lesser General Public License for more details.
//
// You should have received a copy of the GNU Lesser General Public License
// along with the go-ethereum library. If not, see <http://www.gnu.org/licenses/>.

// Package types contains data types related to Ethereum consensus.
package types

import (
	"encoding/binary"
	"io"
	"math/big"
	"reflect"
	"sort"
	"sync/atomic"
	"time"

	"github.com/ethereum/go-ethereum/common"
	"github.com/ethereum/go-ethereum/common/hexutil"
	"github.com/ethereum/go-ethereum/rlp"
	"golang.org/x/crypto/sha3"
)

var (
	EmptyRootHash  = DeriveSha(Transactions{})
	EmptyUncleHash = CalcUncleHash(nil)
)

// A BlockNonce is a 64-bit hash which proves (combined with the
// mix-hash) that a sufficient amount of computation has been carried
// out on a block.
type BlockNonce [8]byte

// EncodeNonce converts the given integer to a block nonce.
func EncodeNonce(i uint64) BlockNonce {
	var n BlockNonce
	binary.BigEndian.PutUint64(n[:], i)
	return n
}

// Uint64 returns the integer value of a block nonce.
func (n BlockNonce) Uint64() uint64 {
	return binary.BigEndian.Uint64(n[:])
}

// MarshalText encodes n as a hex string with 0x prefix.
func (n BlockNonce) MarshalText() ([]byte, error) {
	return hexutil.Bytes(n[:]).MarshalText()
}

// UnmarshalText implements encoding.TextUnmarshaler.
func (n *BlockNonce) UnmarshalText(input []byte) error {
	return hexutil.UnmarshalFixedText("BlockNonce", input, n[:])
}

//go:generate gencodec -type Header -field-override headerMarshaling -out gen_header_json.go

// Header represents a block header in the Ethereum blockchain.
type Header struct {
	ParentHash  common.Hash    `json:"parentHash"       gencodec:"required"`
	UncleHash   common.Hash    `json:"sha3Uncles"       gencodec:"required"`
	Coinbase    common.Address `json:"miner"            gencodec:"required"`
	Root        common.Hash    `json:"stateRoot"        gencodec:"required"`
	TxHash      common.Hash    `json:"transactionsRoot" gencodec:"required"`
	ReceiptHash common.Hash    `json:"receiptsRoot"     gencodec:"required"`
	Bloom       Bloom          `json:"logsBloom"        gencodec:"required"`
	Difficulty  *big.Int       `json:"difficulty"       gencodec:"required"`
	Number      *big.Int       `json:"number"           gencodec:"required"`
	GasLimit    uint64         `json:"gasLimit"         gencodec:"required"`
	GasUsed     uint64         `json:"gasUsed"          gencodec:"required"`
	Time        uint64         `json:"timestamp"        gencodec:"required"`
	Extra       []byte         `json:"extraData"        gencodec:"required"`
	MixDigest   common.Hash    `json:"mixHash"`
	Nonce       BlockNonce     `json:"nonce"`
}

// field type overrides for gencodec
type headerMarshaling struct {
	Difficulty *hexutil.Big
	Number     *hexutil.Big
	GasLimit   hexutil.Uint64
	GasUsed    hexutil.Uint64
	Time       hexutil.Uint64
	Extra      hexutil.Bytes
	Hash       common.Hash `json:"hash"` // adds call to Hash() in MarshalJSON
}

// Hash returns the block hash of the header, which is simply the keccak256 hash of its
// RLP encoding.
func (h *Header) Hash() common.Hash {
	return rlpHash(h)
}

var headerSize = common.StorageSize(reflect.TypeOf(Header{}).Size())

// Size returns the approximate memory used by all internal contents. It is used
// to approximate and limit the memory consumption of various caches.
func (h *Header) Size() common.StorageSize {
<<<<<<< HEAD
	return headerSize + common.StorageSize(len(h.Extra)+(h.Difficulty.BitLen()+h.Number.BitLen()+h.Time.BitLen())/8)
=======
	return common.StorageSize(unsafe.Sizeof(*h)) + common.StorageSize(len(h.Extra)+(h.Difficulty.BitLen()+h.Number.BitLen())/8)
>>>>>>> 4e13a09c
}

func rlpHash(x interface{}) (h common.Hash) {
	hw := sha3.NewLegacyKeccak256()
	rlp.Encode(hw, x)
	hw.Sum(h[:0])
	return h
}

// Body is a simple (mutable, non-safe) data container for storing and moving
// a block's data contents (transactions and uncles) together.
type Body struct {
	Transactions []*Transaction
	Uncles       []*Header
}

// Block represents an entire block in the Ethereum blockchain.
type Block struct {
	header       *Header
	uncles       []*Header
	transactions Transactions

	// caches
	hash atomic.Value
	size atomic.Value

	// Td is used by package core to store the total difficulty
	// of the chain up to and including the block.
	td *big.Int

	// These fields are used by package eth to track
	// inter-peer block relay.
	ReceivedAt   time.Time
	ReceivedFrom interface{}
}

// DeprecatedTd is an old relic for extracting the TD of a block. It is in the
// code solely to facilitate upgrading the database from the old format to the
// new, after which it should be deleted. Do not use!
func (b *Block) DeprecatedTd() *big.Int {
	return b.td
}

// [deprecated by eth/63]
// StorageBlock defines the RLP encoding of a Block stored in the
// state database. The StorageBlock encoding contains fields that
// would otherwise need to be recomputed.
type StorageBlock Block

// "external" block encoding. used for eth protocol, etc.
type extblock struct {
	Header *Header
	Txs    []*Transaction
	Uncles []*Header
}

// [deprecated by eth/63]
// "storage" block encoding. used for database.
type storageblock struct {
	Header *Header
	Txs    []*Transaction
	Uncles []*Header
	TD     *big.Int
}

// NewBlock creates a new block. The input data is copied,
// changes to header and to the field values will not affect the
// block.
//
// The values of TxHash, UncleHash, ReceiptHash and Bloom in header
// are ignored and set to values derived from the given txs, uncles
// and receipts.
func NewBlock(header *Header, txs []*Transaction, uncles []*Header, receipts []*Receipt) *Block {
	b := &Block{header: CopyHeader(header), td: new(big.Int)}

	// TODO: panic if len(txs) != len(receipts)
	if len(txs) == 0 {
		b.header.TxHash = EmptyRootHash
	} else {
		b.header.TxHash = DeriveSha(Transactions(txs))
		b.transactions = make(Transactions, len(txs))
		copy(b.transactions, txs)
	}

	if len(receipts) == 0 {
		b.header.ReceiptHash = EmptyRootHash
	} else {
		b.header.ReceiptHash = DeriveSha(Receipts(receipts))
		b.header.Bloom = CreateBloom(receipts)
	}

	if len(uncles) == 0 {
		b.header.UncleHash = EmptyUncleHash
	} else {
		b.header.UncleHash = CalcUncleHash(uncles)
		b.uncles = make([]*Header, len(uncles))
		for i := range uncles {
			b.uncles[i] = CopyHeader(uncles[i])
		}
	}

	return b
}

// NewBlockWithHeader creates a block with the given header data. The
// header data is copied, changes to header and to the field values
// will not affect the block.
func NewBlockWithHeader(header *Header) *Block {
	return &Block{header: CopyHeader(header)}
}

// CopyHeader creates a deep copy of a block header to prevent side effects from
// modifying a header variable.
func CopyHeader(h *Header) *Header {
	cpy := *h
	if cpy.Difficulty = new(big.Int); h.Difficulty != nil {
		cpy.Difficulty.Set(h.Difficulty)
	}
	if cpy.Number = new(big.Int); h.Number != nil {
		cpy.Number.Set(h.Number)
	}
	if len(h.Extra) > 0 {
		cpy.Extra = make([]byte, len(h.Extra))
		copy(cpy.Extra, h.Extra)
	}
	return &cpy
}

// DecodeRLP decodes the Ethereum
func (b *Block) DecodeRLP(s *rlp.Stream) error {
	var eb extblock
	_, size, _ := s.Kind()
	if err := s.Decode(&eb); err != nil {
		return err
	}
	b.header, b.uncles, b.transactions = eb.Header, eb.Uncles, eb.Txs
	b.size.Store(common.StorageSize(rlp.ListSize(size)))
	return nil
}

// EncodeRLP serializes b into the Ethereum RLP block format.
func (b *Block) EncodeRLP(w io.Writer) error {
	return rlp.Encode(w, extblock{
		Header: b.header,
		Txs:    b.transactions,
		Uncles: b.uncles,
	})
}

// [deprecated by eth/63]
func (b *StorageBlock) DecodeRLP(s *rlp.Stream) error {
	var sb storageblock
	if err := s.Decode(&sb); err != nil {
		return err
	}
	b.header, b.uncles, b.transactions, b.td = sb.Header, sb.Uncles, sb.Txs, sb.TD
	return nil
}

// TODO: copies

func (b *Block) Uncles() []*Header          { return b.uncles }
func (b *Block) Transactions() Transactions { return b.transactions }

func (b *Block) Transaction(hash common.Hash) *Transaction {
	for _, transaction := range b.transactions {
		if transaction.Hash() == hash {
			return transaction
		}
	}
	return nil
}

func (b *Block) Number() *big.Int     { return new(big.Int).Set(b.header.Number) }
func (b *Block) GasLimit() uint64     { return b.header.GasLimit }
func (b *Block) GasUsed() uint64      { return b.header.GasUsed }
func (b *Block) Difficulty() *big.Int { return new(big.Int).Set(b.header.Difficulty) }
func (b *Block) Time() uint64         { return b.header.Time }

func (b *Block) NumberU64() uint64        { return b.header.Number.Uint64() }
func (b *Block) MixDigest() common.Hash   { return b.header.MixDigest }
func (b *Block) Nonce() uint64            { return binary.BigEndian.Uint64(b.header.Nonce[:]) }
func (b *Block) Bloom() Bloom             { return b.header.Bloom }
func (b *Block) Coinbase() common.Address { return b.header.Coinbase }
func (b *Block) Root() common.Hash        { return b.header.Root }
func (b *Block) ParentHash() common.Hash  { return b.header.ParentHash }
func (b *Block) TxHash() common.Hash      { return b.header.TxHash }
func (b *Block) ReceiptHash() common.Hash { return b.header.ReceiptHash }
func (b *Block) UncleHash() common.Hash   { return b.header.UncleHash }
func (b *Block) Extra() []byte            { return common.CopyBytes(b.header.Extra) }

func (b *Block) Header() *Header { return CopyHeader(b.header) }

// Body returns the non-header content of the block.
func (b *Block) Body() *Body { return &Body{b.transactions, b.uncles} }

// Size returns the true RLP encoded storage size of the block, either by encoding
// and returning it, or returning a previsouly cached value.
func (b *Block) Size() common.StorageSize {
	if size := b.size.Load(); size != nil {
		return size.(common.StorageSize)
	}
	c := writeCounter(0)
	rlp.Encode(&c, b)
	b.size.Store(common.StorageSize(c))
	return common.StorageSize(c)
}

type writeCounter common.StorageSize

func (c *writeCounter) Write(b []byte) (int, error) {
	*c += writeCounter(len(b))
	return len(b), nil
}

func CalcUncleHash(uncles []*Header) common.Hash {
	return rlpHash(uncles)
}

// WithSeal returns a new block with the data from b but the header replaced with
// the sealed one.
func (b *Block) WithSeal(header *Header) *Block {
	cpy := *header

	return &Block{
		header:       &cpy,
		transactions: b.transactions,
		uncles:       b.uncles,
	}
}

// WithBody returns a new block with the given transaction and uncle contents.
func (b *Block) WithBody(transactions []*Transaction, uncles []*Header) *Block {
	block := &Block{
		header:       CopyHeader(b.header),
		transactions: make([]*Transaction, len(transactions)),
		uncles:       make([]*Header, len(uncles)),
	}
	copy(block.transactions, transactions)
	for i := range uncles {
		block.uncles[i] = CopyHeader(uncles[i])
	}
	return block
}

// Hash returns the keccak256 hash of b's header.
// The hash is computed on the first call and cached thereafter.
func (b *Block) Hash() common.Hash {
	if hash := b.hash.Load(); hash != nil {
		return hash.(common.Hash)
	}
	v := b.header.Hash()
	b.hash.Store(v)
	return v
}

type Blocks []*Block

type BlockBy func(b1, b2 *Block) bool

func (self BlockBy) Sort(blocks Blocks) {
	bs := blockSorter{
		blocks: blocks,
		by:     self,
	}
	sort.Sort(bs)
}

type blockSorter struct {
	blocks Blocks
	by     func(b1, b2 *Block) bool
}

func (self blockSorter) Len() int { return len(self.blocks) }
func (self blockSorter) Swap(i, j int) {
	self.blocks[i], self.blocks[j] = self.blocks[j], self.blocks[i]
}
func (self blockSorter) Less(i, j int) bool { return self.by(self.blocks[i], self.blocks[j]) }

func Number(b1, b2 *Block) bool { return b1.header.Number.Cmp(b2.header.Number) < 0 }<|MERGE_RESOLUTION|>--- conflicted
+++ resolved
@@ -25,6 +25,7 @@
 	"sort"
 	"sync/atomic"
 	"time"
+	"unsafe"
 
 	"github.com/ethereum/go-ethereum/common"
 	"github.com/ethereum/go-ethereum/common/hexutil"
@@ -107,11 +108,7 @@
 // Size returns the approximate memory used by all internal contents. It is used
 // to approximate and limit the memory consumption of various caches.
 func (h *Header) Size() common.StorageSize {
-<<<<<<< HEAD
-	return headerSize + common.StorageSize(len(h.Extra)+(h.Difficulty.BitLen()+h.Number.BitLen()+h.Time.BitLen())/8)
-=======
 	return common.StorageSize(unsafe.Sizeof(*h)) + common.StorageSize(len(h.Extra)+(h.Difficulty.BitLen()+h.Number.BitLen())/8)
->>>>>>> 4e13a09c
 }
 
 func rlpHash(x interface{}) (h common.Hash) {
