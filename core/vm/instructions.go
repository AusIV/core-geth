// Copyright 2015 The go-ethereum Authors
// This file is part of the go-ethereum library.
//
// The go-ethereum library is free software: you can redistribute it and/or modify
// it under the terms of the GNU Lesser General Public License as published by
// the Free Software Foundation, either version 3 of the License, or
// (at your option) any later version.
//
// The go-ethereum library is distributed in the hope that it will be useful,
// but WITHOUT ANY WARRANTY; without even the implied warranty of
// MERCHANTABILITY or FITNESS FOR A PARTICULAR PURPOSE. See the
// GNU Lesser General Public License for more details.
//
// You should have received a copy of the GNU Lesser General Public License
// along with the go-ethereum library. If not, see <http://www.gnu.org/licenses/>.

package vm

import (
	"errors"
	"math/big"

	"github.com/ethereum/go-ethereum/common"
	"github.com/ethereum/go-ethereum/common/math"
	"github.com/ethereum/go-ethereum/core/types"
	"github.com/ethereum/go-ethereum/params"
	"golang.org/x/crypto/sha3"
)

var (
	bigZero                  = new(big.Int)
	tt255                    = math.BigPow(2, 255)
	errWriteProtection       = errors.New("evm: write protection")
	errReturnDataOutOfBounds = errors.New("evm: return data out of bounds")
	errExecutionReverted     = errors.New("evm: execution reverted")
	errMaxCodeSizeExceeded   = errors.New("evm: max code size exceeded")
	errInvalidJump           = errors.New("evm: invalid jump destination")
)

func opAdd(pc *uint64, interpreter *EVMInterpreter, contract *Contract, memory *Memory, stack *Stack) ([]byte, error) {
	x, y := stack.pop(), stack.peek()
	math.U256(y.Add(x, y))

	interpreter.intPool.put(x)
	return nil, nil
}

func opSub(pc *uint64, interpreter *EVMInterpreter, contract *Contract, memory *Memory, stack *Stack) ([]byte, error) {
	x, y := stack.pop(), stack.peek()
	math.U256(y.Sub(x, y))

	interpreter.intPool.put(x)
	return nil, nil
}

func opMul(pc *uint64, interpreter *EVMInterpreter, contract *Contract, memory *Memory, stack *Stack) ([]byte, error) {
	x, y := stack.pop(), stack.pop()
	stack.push(math.U256(x.Mul(x, y)))

	interpreter.intPool.put(y)

	return nil, nil
}

func opDiv(pc *uint64, interpreter *EVMInterpreter, contract *Contract, memory *Memory, stack *Stack) ([]byte, error) {
	x, y := stack.pop(), stack.peek()
	if y.Sign() != 0 {
		math.U256(y.Div(x, y))
	} else {
		y.SetUint64(0)
	}
	interpreter.intPool.put(x)
	return nil, nil
}

func opSdiv(pc *uint64, interpreter *EVMInterpreter, contract *Contract, memory *Memory, stack *Stack) ([]byte, error) {
	x, y := math.S256(stack.pop()), math.S256(stack.pop())
	res := interpreter.intPool.getZero()

	if y.Sign() == 0 || x.Sign() == 0 {
		stack.push(res)
	} else {
		if x.Sign() != y.Sign() {
			res.Div(x.Abs(x), y.Abs(y))
			res.Neg(res)
		} else {
			res.Div(x.Abs(x), y.Abs(y))
		}
		stack.push(math.U256(res))
	}
	interpreter.intPool.put(x, y)
	return nil, nil
}

func opMod(pc *uint64, interpreter *EVMInterpreter, contract *Contract, memory *Memory, stack *Stack) ([]byte, error) {
	x, y := stack.pop(), stack.pop()
	if y.Sign() == 0 {
		stack.push(x.SetUint64(0))
	} else {
		stack.push(math.U256(x.Mod(x, y)))
	}
	interpreter.intPool.put(y)
	return nil, nil
}

func opSmod(pc *uint64, interpreter *EVMInterpreter, contract *Contract, memory *Memory, stack *Stack) ([]byte, error) {
	x, y := math.S256(stack.pop()), math.S256(stack.pop())
	res := interpreter.intPool.getZero()

	if y.Sign() == 0 {
		stack.push(res)
	} else {
		if x.Sign() < 0 {
			res.Mod(x.Abs(x), y.Abs(y))
			res.Neg(res)
		} else {
			res.Mod(x.Abs(x), y.Abs(y))
		}
		stack.push(math.U256(res))
	}
	interpreter.intPool.put(x, y)
	return nil, nil
}

func opExp(pc *uint64, interpreter *EVMInterpreter, contract *Contract, memory *Memory, stack *Stack) ([]byte, error) {
	base, exponent := stack.pop(), stack.pop()
	// some shortcuts
	cmpToOne := exponent.Cmp(big1)
	if cmpToOne < 0 { // Exponent is zero
		// x ^ 0 == 1
		stack.push(base.SetUint64(1))
	} else if base.Sign() == 0 {
		// 0 ^ y, if y != 0, == 0
		stack.push(base.SetUint64(0))
	} else if cmpToOne == 0 { // Exponent is one
		// x ^ 1 == x
		stack.push(base)
	} else {
		stack.push(math.Exp(base, exponent))
		interpreter.intPool.put(base)
	}
	interpreter.intPool.put(exponent)
	return nil, nil
}

func opSignExtend(pc *uint64, interpreter *EVMInterpreter, contract *Contract, memory *Memory, stack *Stack) ([]byte, error) {
	back := stack.pop()
	if back.Cmp(big.NewInt(31)) < 0 {
		bit := uint(back.Uint64()*8 + 7)
		num := stack.pop()
		mask := back.Lsh(common.Big1, bit)
		mask.Sub(mask, common.Big1)
		if num.Bit(int(bit)) > 0 {
			num.Or(num, mask.Not(mask))
		} else {
			num.And(num, mask)
		}

		stack.push(math.U256(num))
	}

	interpreter.intPool.put(back)
	return nil, nil
}

func opNot(pc *uint64, interpreter *EVMInterpreter, contract *Contract, memory *Memory, stack *Stack) ([]byte, error) {
	x := stack.peek()
	math.U256(x.Not(x))
	return nil, nil
}

func opLt(pc *uint64, interpreter *EVMInterpreter, contract *Contract, memory *Memory, stack *Stack) ([]byte, error) {
	x, y := stack.pop(), stack.peek()
	if x.Cmp(y) < 0 {
		y.SetUint64(1)
	} else {
		y.SetUint64(0)
	}
	interpreter.intPool.put(x)
	return nil, nil
}

func opGt(pc *uint64, interpreter *EVMInterpreter, contract *Contract, memory *Memory, stack *Stack) ([]byte, error) {
	x, y := stack.pop(), stack.peek()
	if x.Cmp(y) > 0 {
		y.SetUint64(1)
	} else {
		y.SetUint64(0)
	}
	interpreter.intPool.put(x)
	return nil, nil
}

func opSlt(pc *uint64, interpreter *EVMInterpreter, contract *Contract, memory *Memory, stack *Stack) ([]byte, error) {
	x, y := stack.pop(), stack.peek()

	xSign := x.Cmp(tt255)
	ySign := y.Cmp(tt255)

	switch {
	case xSign >= 0 && ySign < 0:
		y.SetUint64(1)

	case xSign < 0 && ySign >= 0:
		y.SetUint64(0)

	default:
		if x.Cmp(y) < 0 {
			y.SetUint64(1)
		} else {
			y.SetUint64(0)
		}
	}
	interpreter.intPool.put(x)
	return nil, nil
}

func opSgt(pc *uint64, interpreter *EVMInterpreter, contract *Contract, memory *Memory, stack *Stack) ([]byte, error) {
	x, y := stack.pop(), stack.peek()

	xSign := x.Cmp(tt255)
	ySign := y.Cmp(tt255)

	switch {
	case xSign >= 0 && ySign < 0:
		y.SetUint64(0)

	case xSign < 0 && ySign >= 0:
		y.SetUint64(1)

	default:
		if x.Cmp(y) > 0 {
			y.SetUint64(1)
		} else {
			y.SetUint64(0)
		}
	}
	interpreter.intPool.put(x)
	return nil, nil
}

func opEq(pc *uint64, interpreter *EVMInterpreter, contract *Contract, memory *Memory, stack *Stack) ([]byte, error) {
	x, y := stack.pop(), stack.peek()
	if x.Cmp(y) == 0 {
		y.SetUint64(1)
	} else {
		y.SetUint64(0)
	}
	interpreter.intPool.put(x)
	return nil, nil
}

func opIszero(pc *uint64, interpreter *EVMInterpreter, contract *Contract, memory *Memory, stack *Stack) ([]byte, error) {
	x := stack.peek()
	if x.Sign() > 0 {
		x.SetUint64(0)
	} else {
		x.SetUint64(1)
	}
	return nil, nil
}

func opAnd(pc *uint64, interpreter *EVMInterpreter, contract *Contract, memory *Memory, stack *Stack) ([]byte, error) {
	x, y := stack.pop(), stack.pop()
	stack.push(x.And(x, y))

	interpreter.intPool.put(y)
	return nil, nil
}

func opOr(pc *uint64, interpreter *EVMInterpreter, contract *Contract, memory *Memory, stack *Stack) ([]byte, error) {
	x, y := stack.pop(), stack.peek()
	y.Or(x, y)

	interpreter.intPool.put(x)
	return nil, nil
}

func opXor(pc *uint64, interpreter *EVMInterpreter, contract *Contract, memory *Memory, stack *Stack) ([]byte, error) {
	x, y := stack.pop(), stack.peek()
	y.Xor(x, y)

	interpreter.intPool.put(x)
	return nil, nil
}

func opByte(pc *uint64, interpreter *EVMInterpreter, contract *Contract, memory *Memory, stack *Stack) ([]byte, error) {
	th, val := stack.pop(), stack.peek()
	if th.Cmp(common.Big32) < 0 {
		b := math.Byte(val, 32, int(th.Int64()))
		val.SetUint64(uint64(b))
	} else {
		val.SetUint64(0)
	}
	interpreter.intPool.put(th)
	return nil, nil
}

func opAddmod(pc *uint64, interpreter *EVMInterpreter, contract *Contract, memory *Memory, stack *Stack) ([]byte, error) {
	x, y, z := stack.pop(), stack.pop(), stack.pop()
	if z.Cmp(bigZero) > 0 {
		x.Add(x, y)
		x.Mod(x, z)
		stack.push(math.U256(x))
	} else {
		stack.push(x.SetUint64(0))
	}
	interpreter.intPool.put(y, z)
	return nil, nil
}

func opMulmod(pc *uint64, interpreter *EVMInterpreter, contract *Contract, memory *Memory, stack *Stack) ([]byte, error) {
	x, y, z := stack.pop(), stack.pop(), stack.pop()
	if z.Cmp(bigZero) > 0 {
		x.Mul(x, y)
		x.Mod(x, z)
		stack.push(math.U256(x))
	} else {
		stack.push(x.SetUint64(0))
	}
	interpreter.intPool.put(y, z)
	return nil, nil
}

// opSHL implements Shift Left
// The SHL instruction (shift left) pops 2 values from the stack, first arg1 and then arg2,
// and pushes on the stack arg2 shifted to the left by arg1 number of bits.
func opSHL(pc *uint64, interpreter *EVMInterpreter, contract *Contract, memory *Memory, stack *Stack) ([]byte, error) {
	// Note, second operand is left in the stack; accumulate result into it, and no need to push it afterwards
	shift, value := math.U256(stack.pop()), math.U256(stack.peek())
	defer interpreter.intPool.put(shift) // First operand back into the pool

	if shift.Cmp(common.Big256) >= 0 {
		value.SetUint64(0)
		return nil, nil
	}
	n := uint(shift.Uint64())
	math.U256(value.Lsh(value, n))

	return nil, nil
}

// opSHR implements Logical Shift Right
// The SHR instruction (logical shift right) pops 2 values from the stack, first arg1 and then arg2,
// and pushes on the stack arg2 shifted to the right by arg1 number of bits with zero fill.
func opSHR(pc *uint64, interpreter *EVMInterpreter, contract *Contract, memory *Memory, stack *Stack) ([]byte, error) {
	// Note, second operand is left in the stack; accumulate result into it, and no need to push it afterwards
	shift, value := math.U256(stack.pop()), math.U256(stack.peek())
	defer interpreter.intPool.put(shift) // First operand back into the pool

	if shift.Cmp(common.Big256) >= 0 {
		value.SetUint64(0)
		return nil, nil
	}
	n := uint(shift.Uint64())
	math.U256(value.Rsh(value, n))

	return nil, nil
}

// opSAR implements Arithmetic Shift Right
// The SAR instruction (arithmetic shift right) pops 2 values from the stack, first arg1 and then arg2,
// and pushes on the stack arg2 shifted to the right by arg1 number of bits with sign extension.
func opSAR(pc *uint64, interpreter *EVMInterpreter, contract *Contract, memory *Memory, stack *Stack) ([]byte, error) {
	// Note, S256 returns (potentially) a new bigint, so we're popping, not peeking this one
	shift, value := math.U256(stack.pop()), math.S256(stack.pop())
	defer interpreter.intPool.put(shift) // First operand back into the pool

	if shift.Cmp(common.Big256) >= 0 {
		if value.Sign() >= 0 {
			value.SetUint64(0)
		} else {
			value.SetInt64(-1)
		}
		stack.push(math.U256(value))
		return nil, nil
	}
	n := uint(shift.Uint64())
	value.Rsh(value, n)
	stack.push(math.U256(value))

	return nil, nil
}

func opSha3(pc *uint64, interpreter *EVMInterpreter, contract *Contract, memory *Memory, stack *Stack) ([]byte, error) {
	offset, size := stack.pop(), stack.pop()
	data := memory.Get(offset.Int64(), size.Int64())

	if interpreter.hasher == nil {
		interpreter.hasher = sha3.NewLegacyKeccak256().(keccakState)
	} else {
		interpreter.hasher.Reset()
	}
	interpreter.hasher.Write(data)
	interpreter.hasher.Read(interpreter.hasherBuf[:])

	evm := interpreter.evm
	if evm.vmConfig.EnablePreimageRecording {
		evm.StateDB.AddPreimage(interpreter.hasherBuf, data)
	}
	stack.push(interpreter.intPool.get().SetBytes(interpreter.hasherBuf[:]))

	interpreter.intPool.put(offset, size)
	return nil, nil
}

func opAddress(pc *uint64, interpreter *EVMInterpreter, contract *Contract, memory *Memory, stack *Stack) ([]byte, error) {
	stack.push(interpreter.intPool.get().SetBytes(contract.Address().Bytes()))
	return nil, nil
}

func opBalance(pc *uint64, interpreter *EVMInterpreter, contract *Contract, memory *Memory, stack *Stack) ([]byte, error) {
	slot := stack.peek()
	slot.Set(interpreter.evm.StateDB.GetBalance(common.BigToAddress(slot)))
	return nil, nil
}

func opOrigin(pc *uint64, interpreter *EVMInterpreter, contract *Contract, memory *Memory, stack *Stack) ([]byte, error) {
	stack.push(interpreter.intPool.get().SetBytes(interpreter.evm.Origin.Bytes()))
	return nil, nil
}

func opCaller(pc *uint64, interpreter *EVMInterpreter, contract *Contract, memory *Memory, stack *Stack) ([]byte, error) {
	stack.push(interpreter.intPool.get().SetBytes(contract.Caller().Bytes()))
	return nil, nil
}

func opCallValue(pc *uint64, interpreter *EVMInterpreter, contract *Contract, memory *Memory, stack *Stack) ([]byte, error) {
	stack.push(interpreter.intPool.get().Set(contract.value))
	return nil, nil
}

func opCallDataLoad(pc *uint64, interpreter *EVMInterpreter, contract *Contract, memory *Memory, stack *Stack) ([]byte, error) {
	stack.push(interpreter.intPool.get().SetBytes(getDataBig(contract.Input, stack.pop(), big32)))
	return nil, nil
}

func opCallDataSize(pc *uint64, interpreter *EVMInterpreter, contract *Contract, memory *Memory, stack *Stack) ([]byte, error) {
	stack.push(interpreter.intPool.get().SetInt64(int64(len(contract.Input))))
	return nil, nil
}

func opCallDataCopy(pc *uint64, interpreter *EVMInterpreter, contract *Contract, memory *Memory, stack *Stack) ([]byte, error) {
	var (
		memOffset  = stack.pop()
		dataOffset = stack.pop()
		length     = stack.pop()
	)
	memory.Set(memOffset.Uint64(), length.Uint64(), getDataBig(contract.Input, dataOffset, length))

	interpreter.intPool.put(memOffset, dataOffset, length)
	return nil, nil
}

func opReturnDataSize(pc *uint64, interpreter *EVMInterpreter, contract *Contract, memory *Memory, stack *Stack) ([]byte, error) {
	stack.push(interpreter.intPool.get().SetUint64(uint64(len(interpreter.returnData))))
	return nil, nil
}

func opReturnDataCopy(pc *uint64, interpreter *EVMInterpreter, contract *Contract, memory *Memory, stack *Stack) ([]byte, error) {
	var (
		memOffset  = stack.pop()
		dataOffset = stack.pop()
		length     = stack.pop()

		end = interpreter.intPool.get().Add(dataOffset, length)
	)
	defer interpreter.intPool.put(memOffset, dataOffset, length, end)

	if !end.IsUint64() || uint64(len(interpreter.returnData)) < end.Uint64() {
		return nil, errReturnDataOutOfBounds
	}
	memory.Set(memOffset.Uint64(), length.Uint64(), interpreter.returnData[dataOffset.Uint64():end.Uint64()])

	return nil, nil
}

func opExtCodeSize(pc *uint64, interpreter *EVMInterpreter, contract *Contract, memory *Memory, stack *Stack) ([]byte, error) {
	slot := stack.peek()
	slot.SetUint64(uint64(interpreter.evm.StateDB.GetCodeSize(common.BigToAddress(slot))))

	return nil, nil
}

func opCodeSize(pc *uint64, interpreter *EVMInterpreter, contract *Contract, memory *Memory, stack *Stack) ([]byte, error) {
	l := interpreter.intPool.get().SetInt64(int64(len(contract.Code)))
	stack.push(l)

	return nil, nil
}

func opCodeCopy(pc *uint64, interpreter *EVMInterpreter, contract *Contract, memory *Memory, stack *Stack) ([]byte, error) {
	var (
		memOffset  = stack.pop()
		codeOffset = stack.pop()
		length     = stack.pop()
	)
	codeCopy := getDataBig(contract.Code, codeOffset, length)
	memory.Set(memOffset.Uint64(), length.Uint64(), codeCopy)

	interpreter.intPool.put(memOffset, codeOffset, length)
	return nil, nil
}

func opExtCodeCopy(pc *uint64, interpreter *EVMInterpreter, contract *Contract, memory *Memory, stack *Stack) ([]byte, error) {
	var (
		addr       = common.BigToAddress(stack.pop())
		memOffset  = stack.pop()
		codeOffset = stack.pop()
		length     = stack.pop()
	)
	codeCopy := getDataBig(interpreter.evm.StateDB.GetCode(addr), codeOffset, length)
	memory.Set(memOffset.Uint64(), length.Uint64(), codeCopy)

	interpreter.intPool.put(memOffset, codeOffset, length)
	return nil, nil
}

// opExtCodeHash returns the code hash of a specified account.
// There are several cases when the function is called, while we can relay everything
// to `state.GetCodeHash` function to ensure the correctness.
//   (1) Caller tries to get the code hash of a normal contract account, state
// should return the relative code hash and set it as the result.
//
//   (2) Caller tries to get the code hash of a non-existent account, state should
// return common.Hash{} and zero will be set as the result.
//
//   (3) Caller tries to get the code hash for an account without contract code,
// state should return emptyCodeHash(0xc5d246...) as the result.
//
//   (4) Caller tries to get the code hash of a precompiled account, the result
// should be zero or emptyCodeHash.
//
// It is worth noting that in order to avoid unnecessary create and clean,
// all precompile accounts on mainnet have been transferred 1 wei, so the return
// here should be emptyCodeHash.
// If the precompile account is not transferred any amount on a private or
// customized chain, the return value will be zero.
//
//   (5) Caller tries to get the code hash for an account which is marked as suicided
// in the current transaction, the code hash of this account should be returned.
//
//   (6) Caller tries to get the code hash for an account which is marked as deleted,
// this account should be regarded as a non-existent account and zero should be returned.
func opExtCodeHash(pc *uint64, interpreter *EVMInterpreter, contract *Contract, memory *Memory, stack *Stack) ([]byte, error) {
	slot := stack.peek()
	address := common.BigToAddress(slot)
	if interpreter.evm.StateDB.Empty(address) {
		slot.SetUint64(0)
	} else {
		slot.SetBytes(interpreter.evm.StateDB.GetCodeHash(address).Bytes())
	}
	return nil, nil
}

func opGasprice(pc *uint64, interpreter *EVMInterpreter, contract *Contract, memory *Memory, stack *Stack) ([]byte, error) {
	stack.push(interpreter.intPool.get().Set(interpreter.evm.GasPrice))
	return nil, nil
}

func opBlockhash(pc *uint64, interpreter *EVMInterpreter, contract *Contract, memory *Memory, stack *Stack) ([]byte, error) {
	num := stack.pop()

	n := interpreter.intPool.get().Sub(interpreter.evm.BlockNumber, common.Big257)
	if num.Cmp(n) > 0 && num.Cmp(interpreter.evm.BlockNumber) < 0 {
		stack.push(interpreter.evm.GetHash(num.Uint64()).Big())
	} else {
		stack.push(interpreter.intPool.getZero())
	}
	interpreter.intPool.put(num, n)
	return nil, nil
}

func opCoinbase(pc *uint64, interpreter *EVMInterpreter, contract *Contract, memory *Memory, stack *Stack) ([]byte, error) {
	stack.push(interpreter.intPool.get().SetBytes(interpreter.evm.Coinbase.Bytes()))
	return nil, nil
}

func opTimestamp(pc *uint64, interpreter *EVMInterpreter, contract *Contract, memory *Memory, stack *Stack) ([]byte, error) {
	stack.push(math.U256(interpreter.intPool.get().Set(interpreter.evm.Time)))
	return nil, nil
}

func opNumber(pc *uint64, interpreter *EVMInterpreter, contract *Contract, memory *Memory, stack *Stack) ([]byte, error) {
	stack.push(math.U256(interpreter.intPool.get().Set(interpreter.evm.BlockNumber)))
	return nil, nil
}

func opDifficulty(pc *uint64, interpreter *EVMInterpreter, contract *Contract, memory *Memory, stack *Stack) ([]byte, error) {
	stack.push(math.U256(interpreter.intPool.get().Set(interpreter.evm.Difficulty)))
	return nil, nil
}

func opGasLimit(pc *uint64, interpreter *EVMInterpreter, contract *Contract, memory *Memory, stack *Stack) ([]byte, error) {
	stack.push(math.U256(interpreter.intPool.get().SetUint64(interpreter.evm.GasLimit)))
	return nil, nil
}

func opPop(pc *uint64, interpreter *EVMInterpreter, contract *Contract, memory *Memory, stack *Stack) ([]byte, error) {
	interpreter.intPool.put(stack.pop())
	return nil, nil
}

func opMload(pc *uint64, interpreter *EVMInterpreter, contract *Contract, memory *Memory, stack *Stack) ([]byte, error) {
	offset := stack.pop()
	val := interpreter.intPool.get().SetBytes(memory.Get(offset.Int64(), 32))
	stack.push(val)

	interpreter.intPool.put(offset)
	return nil, nil
}

func opMstore(pc *uint64, interpreter *EVMInterpreter, contract *Contract, memory *Memory, stack *Stack) ([]byte, error) {
	// pop value of the stack
	mStart, val := stack.pop(), stack.pop()
	memory.Set32(mStart.Uint64(), val)

	interpreter.intPool.put(mStart, val)
	return nil, nil
}

func opMstore8(pc *uint64, interpreter *EVMInterpreter, contract *Contract, memory *Memory, stack *Stack) ([]byte, error) {
	off, val := stack.pop().Int64(), stack.pop().Int64()
	memory.store[off] = byte(val & 0xff)

	return nil, nil
}

func opSload(pc *uint64, interpreter *EVMInterpreter, contract *Contract, memory *Memory, stack *Stack) ([]byte, error) {
	loc := stack.peek()
	val := interpreter.evm.StateDB.GetState(contract.Address(), common.BigToHash(loc))
	loc.SetBytes(val.Bytes())
	return nil, nil
}

func opSstore(pc *uint64, interpreter *EVMInterpreter, contract *Contract, memory *Memory, stack *Stack) ([]byte, error) {
	loc := common.BigToHash(stack.pop())
	val := stack.pop()
	interpreter.evm.StateDB.SetState(contract.Address(), loc, common.BigToHash(val))

	interpreter.intPool.put(val)
	return nil, nil
}

func opJump(pc *uint64, interpreter *EVMInterpreter, contract *Contract, memory *Memory, stack *Stack) ([]byte, error) {
	pos := stack.pop()
	if !contract.validJumpdest(pos) {
		return nil, errInvalidJump
	}
	*pc = pos.Uint64()

	interpreter.intPool.put(pos)
	return nil, nil
}

func opJumpi(pc *uint64, interpreter *EVMInterpreter, contract *Contract, memory *Memory, stack *Stack) ([]byte, error) {
	pos, cond := stack.pop(), stack.pop()
	if cond.Sign() != 0 {
		if !contract.validJumpdest(pos) {
			return nil, errInvalidJump
		}
		*pc = pos.Uint64()
	} else {
		*pc++
	}

	interpreter.intPool.put(pos, cond)
	return nil, nil
}

func opJumpdest(pc *uint64, interpreter *EVMInterpreter, contract *Contract, memory *Memory, stack *Stack) ([]byte, error) {
	return nil, nil
}

func opPc(pc *uint64, interpreter *EVMInterpreter, contract *Contract, memory *Memory, stack *Stack) ([]byte, error) {
	stack.push(interpreter.intPool.get().SetUint64(*pc))
	return nil, nil
}

func opMsize(pc *uint64, interpreter *EVMInterpreter, contract *Contract, memory *Memory, stack *Stack) ([]byte, error) {
	stack.push(interpreter.intPool.get().SetInt64(int64(memory.Len())))
	return nil, nil
}

func opGas(pc *uint64, interpreter *EVMInterpreter, contract *Contract, memory *Memory, stack *Stack) ([]byte, error) {
	stack.push(interpreter.intPool.get().SetUint64(contract.Gas))
	return nil, nil
}

func opCreate(pc *uint64, interpreter *EVMInterpreter, contract *Contract, memory *Memory, stack *Stack) ([]byte, error) {
	var (
		value        = stack.pop()
		offset, size = stack.pop(), stack.pop()
		input        = memory.Get(offset.Int64(), size.Int64())
		gas          = contract.Gas
	)
	if interpreter.evm.chainRules.IsEIP150 {
		gas -= gas / 64
	}

	contract.UseGas(gas)
	res, addr, returnGas, suberr := interpreter.evm.Create(contract, input, gas, value)
	// Push item on the stack based on the returned error. If the ruleset is
	// homestead we must check for CodeStoreOutOfGasError (homestead only
	// rule) and treat as an error, if the ruleset is frontier we must
	// ignore this error and pretend the operation was successful.
<<<<<<< HEAD
	if interpreter.evm.ChainConfig().IsEIP2F(interpreter.evm.BlockNumber) && suberr == ErrCodeStoreOutOfGas {
=======
	if interpreter.evm.chainRules.IsHomestead && suberr == ErrCodeStoreOutOfGas {
>>>>>>> e76047e9
		stack.push(interpreter.intPool.getZero())
	} else if suberr != nil && suberr != ErrCodeStoreOutOfGas {
		stack.push(interpreter.intPool.getZero())
	} else {
		stack.push(interpreter.intPool.get().SetBytes(addr.Bytes()))
	}
	contract.Gas += returnGas
	interpreter.intPool.put(value, offset, size)

	if suberr == errExecutionReverted {
		return res, nil
	}
	return nil, nil
}

func opCreate2(pc *uint64, interpreter *EVMInterpreter, contract *Contract, memory *Memory, stack *Stack) ([]byte, error) {
	var (
		endowment    = stack.pop()
		offset, size = stack.pop(), stack.pop()
		salt         = stack.pop()
		input        = memory.Get(offset.Int64(), size.Int64())
		gas          = contract.Gas
	)

	// Apply EIP150
	gas -= gas / 64
	contract.UseGas(gas)
	res, addr, returnGas, suberr := interpreter.evm.Create2(contract, input, gas, endowment, salt)
	// Push item on the stack based on the returned error.
	if suberr != nil {
		stack.push(interpreter.intPool.getZero())
	} else {
		stack.push(interpreter.intPool.get().SetBytes(addr.Bytes()))
	}
	contract.Gas += returnGas
	interpreter.intPool.put(endowment, offset, size, salt)

	if suberr == errExecutionReverted {
		return res, nil
	}
	return nil, nil
}

func opCall(pc *uint64, interpreter *EVMInterpreter, contract *Contract, memory *Memory, stack *Stack) ([]byte, error) {
	// Pop gas. The actual gas in interpreter.evm.callGasTemp.
	interpreter.intPool.put(stack.pop())
	gas := interpreter.evm.callGasTemp
	// Pop other call parameters.
	addr, value, inOffset, inSize, retOffset, retSize := stack.pop(), stack.pop(), stack.pop(), stack.pop(), stack.pop(), stack.pop()
	toAddr := common.BigToAddress(addr)
	value = math.U256(value)
	// Get the arguments from the memory.
	args := memory.Get(inOffset.Int64(), inSize.Int64())

	if value.Sign() != 0 {
		gas += params.CallStipend
	}
	ret, returnGas, err := interpreter.evm.Call(contract, toAddr, args, gas, value)
	if err != nil {
		stack.push(interpreter.intPool.getZero())
	} else {
		stack.push(interpreter.intPool.get().SetUint64(1))
	}
	if err == nil || err == errExecutionReverted {
		memory.Set(retOffset.Uint64(), retSize.Uint64(), ret)
	}
	contract.Gas += returnGas

	interpreter.intPool.put(addr, value, inOffset, inSize, retOffset, retSize)
	return ret, nil
}

func opCallCode(pc *uint64, interpreter *EVMInterpreter, contract *Contract, memory *Memory, stack *Stack) ([]byte, error) {
	// Pop gas. The actual gas is in interpreter.evm.callGasTemp.
	interpreter.intPool.put(stack.pop())
	gas := interpreter.evm.callGasTemp
	// Pop other call parameters.
	addr, value, inOffset, inSize, retOffset, retSize := stack.pop(), stack.pop(), stack.pop(), stack.pop(), stack.pop(), stack.pop()
	toAddr := common.BigToAddress(addr)
	value = math.U256(value)
	// Get arguments from the memory.
	args := memory.Get(inOffset.Int64(), inSize.Int64())

	if value.Sign() != 0 {
		gas += params.CallStipend
	}
	ret, returnGas, err := interpreter.evm.CallCode(contract, toAddr, args, gas, value)
	if err != nil {
		stack.push(interpreter.intPool.getZero())
	} else {
		stack.push(interpreter.intPool.get().SetUint64(1))
	}
	if err == nil || err == errExecutionReverted {
		memory.Set(retOffset.Uint64(), retSize.Uint64(), ret)
	}
	contract.Gas += returnGas

	interpreter.intPool.put(addr, value, inOffset, inSize, retOffset, retSize)
	return ret, nil
}

func opDelegateCall(pc *uint64, interpreter *EVMInterpreter, contract *Contract, memory *Memory, stack *Stack) ([]byte, error) {
	// Pop gas. The actual gas is in interpreter.evm.callGasTemp.
	interpreter.intPool.put(stack.pop())
	gas := interpreter.evm.callGasTemp
	// Pop other call parameters.
	addr, inOffset, inSize, retOffset, retSize := stack.pop(), stack.pop(), stack.pop(), stack.pop(), stack.pop()
	toAddr := common.BigToAddress(addr)
	// Get arguments from the memory.
	args := memory.Get(inOffset.Int64(), inSize.Int64())

	ret, returnGas, err := interpreter.evm.DelegateCall(contract, toAddr, args, gas)
	if err != nil {
		stack.push(interpreter.intPool.getZero())
	} else {
		stack.push(interpreter.intPool.get().SetUint64(1))
	}
	if err == nil || err == errExecutionReverted {
		memory.Set(retOffset.Uint64(), retSize.Uint64(), ret)
	}
	contract.Gas += returnGas

	interpreter.intPool.put(addr, inOffset, inSize, retOffset, retSize)
	return ret, nil
}

func opStaticCall(pc *uint64, interpreter *EVMInterpreter, contract *Contract, memory *Memory, stack *Stack) ([]byte, error) {
	// Pop gas. The actual gas is in interpreter.evm.callGasTemp.
	interpreter.intPool.put(stack.pop())
	gas := interpreter.evm.callGasTemp
	// Pop other call parameters.
	addr, inOffset, inSize, retOffset, retSize := stack.pop(), stack.pop(), stack.pop(), stack.pop(), stack.pop()
	toAddr := common.BigToAddress(addr)
	// Get arguments from the memory.
	args := memory.Get(inOffset.Int64(), inSize.Int64())

	ret, returnGas, err := interpreter.evm.StaticCall(contract, toAddr, args, gas)
	if err != nil {
		stack.push(interpreter.intPool.getZero())
	} else {
		stack.push(interpreter.intPool.get().SetUint64(1))
	}
	if err == nil || err == errExecutionReverted {
		memory.Set(retOffset.Uint64(), retSize.Uint64(), ret)
	}
	contract.Gas += returnGas

	interpreter.intPool.put(addr, inOffset, inSize, retOffset, retSize)
	return ret, nil
}

func opReturn(pc *uint64, interpreter *EVMInterpreter, contract *Contract, memory *Memory, stack *Stack) ([]byte, error) {
	offset, size := stack.pop(), stack.pop()
	ret := memory.GetPtr(offset.Int64(), size.Int64())

	interpreter.intPool.put(offset, size)
	return ret, nil
}

func opRevert(pc *uint64, interpreter *EVMInterpreter, contract *Contract, memory *Memory, stack *Stack) ([]byte, error) {
	offset, size := stack.pop(), stack.pop()
	ret := memory.GetPtr(offset.Int64(), size.Int64())

	interpreter.intPool.put(offset, size)
	return ret, nil
}

func opStop(pc *uint64, interpreter *EVMInterpreter, contract *Contract, memory *Memory, stack *Stack) ([]byte, error) {
	return nil, nil
}

func opSuicide(pc *uint64, interpreter *EVMInterpreter, contract *Contract, memory *Memory, stack *Stack) ([]byte, error) {
	balance := interpreter.evm.StateDB.GetBalance(contract.Address())
	interpreter.evm.StateDB.AddBalance(common.BigToAddress(stack.pop()), balance)

	interpreter.evm.StateDB.Suicide(contract.Address())
	return nil, nil
}

// following functions are used by the instruction jump  table

// make log instruction function
func makeLog(size int) executionFunc {
	return func(pc *uint64, interpreter *EVMInterpreter, contract *Contract, memory *Memory, stack *Stack) ([]byte, error) {
		topics := make([]common.Hash, size)
		mStart, mSize := stack.pop(), stack.pop()
		for i := 0; i < size; i++ {
			topics[i] = common.BigToHash(stack.pop())
		}

		d := memory.Get(mStart.Int64(), mSize.Int64())
		interpreter.evm.StateDB.AddLog(&types.Log{
			Address: contract.Address(),
			Topics:  topics,
			Data:    d,
			// This is a non-consensus field, but assigned here because
			// core/state doesn't know the current block number.
			BlockNumber: interpreter.evm.BlockNumber.Uint64(),
		})

		interpreter.intPool.put(mStart, mSize)
		return nil, nil
	}
}

// opPush1 is a specialized version of pushN
func opPush1(pc *uint64, interpreter *EVMInterpreter, contract *Contract, memory *Memory, stack *Stack) ([]byte, error) {
	var (
		codeLen = uint64(len(contract.Code))
		integer = interpreter.intPool.get()
	)
	*pc += 1
	if *pc < codeLen {
		stack.push(integer.SetUint64(uint64(contract.Code[*pc])))
	} else {
		stack.push(integer.SetUint64(0))
	}
	return nil, nil
}

// make push instruction function
func makePush(size uint64, pushByteSize int) executionFunc {
	return func(pc *uint64, interpreter *EVMInterpreter, contract *Contract, memory *Memory, stack *Stack) ([]byte, error) {
		codeLen := len(contract.Code)

		startMin := codeLen
		if int(*pc+1) < startMin {
			startMin = int(*pc + 1)
		}

		endMin := codeLen
		if startMin+pushByteSize < endMin {
			endMin = startMin + pushByteSize
		}

		integer := interpreter.intPool.get()
		stack.push(integer.SetBytes(common.RightPadBytes(contract.Code[startMin:endMin], pushByteSize)))

		*pc += size
		return nil, nil
	}
}

// make dup instruction function
func makeDup(size int64) executionFunc {
	return func(pc *uint64, interpreter *EVMInterpreter, contract *Contract, memory *Memory, stack *Stack) ([]byte, error) {
		stack.dup(interpreter.intPool, int(size))
		return nil, nil
	}
}

// make swap instruction function
func makeSwap(size int64) executionFunc {
	// switch n + 1 otherwise n would be swapped with n
	size++
	return func(pc *uint64, interpreter *EVMInterpreter, contract *Contract, memory *Memory, stack *Stack) ([]byte, error) {
		stack.swap(int(size))
		return nil, nil
	}
}<|MERGE_RESOLUTION|>--- conflicted
+++ resolved
@@ -704,11 +704,7 @@
 	// homestead we must check for CodeStoreOutOfGasError (homestead only
 	// rule) and treat as an error, if the ruleset is frontier we must
 	// ignore this error and pretend the operation was successful.
-<<<<<<< HEAD
-	if interpreter.evm.ChainConfig().IsEIP2F(interpreter.evm.BlockNumber) && suberr == ErrCodeStoreOutOfGas {
-=======
-	if interpreter.evm.chainRules.IsHomestead && suberr == ErrCodeStoreOutOfGas {
->>>>>>> e76047e9
+	if interpreter.evm.chainRules.IsEIP2F && suberr == ErrCodeStoreOutOfGas {
 		stack.push(interpreter.intPool.getZero())
 	} else if suberr != nil && suberr != ErrCodeStoreOutOfGas {
 		stack.push(interpreter.intPool.getZero())
