--- conflicted
+++ resolved
@@ -198,11 +198,7 @@
 // NewBlockChain returns a fully initialised block chain using information
 // available in the database. It initialises the default Ethereum Validator and
 // Processor.
-<<<<<<< HEAD
-func NewBlockChain(db ethdb.Database, cacheConfig *CacheConfig, chainConfig ctypes.ChainConfigurator, engine consensus.Engine, vmConfig vm.Config, shouldPreserve func(block *types.Block) bool) (*BlockChain, error) {
-=======
-func NewBlockChain(db ethdb.Database, cacheConfig *CacheConfig, chainConfig *params.ChainConfig, engine consensus.Engine, vmConfig vm.Config, shouldPreserve func(block *types.Block) bool, txLookupLimit *uint64) (*BlockChain, error) {
->>>>>>> 3666da8a
+func NewBlockChain(db ethdb.Database, cacheConfig *CacheConfig, chainConfig ctypes.ChainConfigurator, engine consensus.Engine, vmConfig vm.Config, shouldPreserve func(block *types.Block) bool, txLookupLimit *uint64) (*BlockChain, error) {
 	if cacheConfig == nil {
 		cacheConfig = &CacheConfig{
 			TrieCleanLimit: 256,
