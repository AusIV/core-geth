// Copyright 2015 The go-ethereum Authors
// This file is part of the go-ethereum library.
//
// The go-ethereum library is free software: you can redistribute it and/or modify
// it under the terms of the GNU Lesser General Public License as published by
// the Free Software Foundation, either version 3 of the License, or
// (at your option) any later version.
//
// The go-ethereum library is distributed in the hope that it will be useful,
// but WITHOUT ANY WARRANTY; without even the implied warranty of
// MERCHANTABILITY or FITNESS FOR A PARTICULAR PURPOSE. See the
// GNU Lesser General Public License for more details.
//
// You should have received a copy of the GNU Lesser General Public License
// along with the go-ethereum library. If not, see <http://www.gnu.org/licenses/>.

package core

import (
	crand "crypto/rand"
	"errors"
	"fmt"
	"math"
	"math/big"
	mrand "math/rand"
	"sync/atomic"
	"time"

	"github.com/ethereum/go-ethereum/common"
	"github.com/ethereum/go-ethereum/consensus"
	"github.com/ethereum/go-ethereum/core/rawdb"
	"github.com/ethereum/go-ethereum/core/types"
	"github.com/ethereum/go-ethereum/ethdb"
	"github.com/ethereum/go-ethereum/log"
	"github.com/ethereum/go-ethereum/params/types/ctypes"
	lru "github.com/hashicorp/golang-lru"
)

const (
	headerCacheLimit = 512
	tdCacheLimit     = 1024
	numberCacheLimit = 2048
)

// HeaderChain implements the basic block header chain logic that is shared by
// core.BlockChain and light.LightChain. It is not usable in itself, only as
// a part of either structure.
//
// HeaderChain is responsible for maintaining the header chain including the
// header query and updating.
//
// The components maintained by headerchain includes: (1) total difficult
// (2) header (3) block hash -> number mapping (4) canonical number -> hash mapping
// and (5) head header flag.
//
// It is not thread safe either, the encapsulating chain structures should do
// the necessary mutex locking/unlocking.
type HeaderChain struct {
	config ctypes.ChainConfigurator

	chainDb       ethdb.Database
	genesisHeader *types.Header

	currentHeader     atomic.Value // Current head of the header chain (may be above the block chain!)
	currentHeaderHash common.Hash  // Hash of the current head of the header chain (prevent recomputing all the time)

	headerCache *lru.Cache // Cache for the most recent block headers
	tdCache     *lru.Cache // Cache for the most recent block total difficulties
	numberCache *lru.Cache // Cache for the most recent block numbers

	procInterrupt func() bool

	rand   *mrand.Rand
	engine consensus.Engine
}

// NewHeaderChain creates a new HeaderChain structure. ProcInterrupt points
// to the parent's interrupt semaphore.
func NewHeaderChain(chainDb ethdb.Database, config ctypes.ChainConfigurator, engine consensus.Engine, procInterrupt func() bool) (*HeaderChain, error) {
	headerCache, _ := lru.New(headerCacheLimit)
	tdCache, _ := lru.New(tdCacheLimit)
	numberCache, _ := lru.New(numberCacheLimit)

	// Seed a fast but crypto originating random generator
	seed, err := crand.Int(crand.Reader, big.NewInt(math.MaxInt64))
	if err != nil {
		return nil, err
	}

	hc := &HeaderChain{
		config:        config,
		chainDb:       chainDb,
		headerCache:   headerCache,
		tdCache:       tdCache,
		numberCache:   numberCache,
		procInterrupt: procInterrupt,
		rand:          mrand.New(mrand.NewSource(seed.Int64())),
		engine:        engine,
	}

	hc.genesisHeader = hc.GetHeaderByNumber(0)
	if hc.genesisHeader == nil {
		return nil, ErrNoGenesis
	}

	hc.currentHeader.Store(hc.genesisHeader)
	if head := rawdb.ReadHeadBlockHash(chainDb); head != (common.Hash{}) {
		if chead := hc.GetHeaderByHash(head); chead != nil {
			hc.currentHeader.Store(chead)
		}
	}
	hc.currentHeaderHash = hc.CurrentHeader().Hash()
	headHeaderGauge.Update(hc.CurrentHeader().Number.Int64())

	return hc, nil
}

// GetBlockNumber retrieves the block number belonging to the given hash
// from the cache or database
func (hc *HeaderChain) GetBlockNumber(hash common.Hash) *uint64 {
	if cached, ok := hc.numberCache.Get(hash); ok {
		number := cached.(uint64)
		return &number
	}
	number := rawdb.ReadHeaderNumber(hc.chainDb, hash)
	if number != nil {
		hc.numberCache.Add(hash, *number)
	}
	return number
}

type headerWriteResult struct {
	status     WriteStatus
	ignored    int
	imported   int
	lastHash   common.Hash
	lastHeader *types.Header
}

// WriteHeaders writes a chain of headers into the local chain, given that the parents
// are already known. If the total difficulty of the newly inserted chain becomes
// greater than the current known TD, the canonical chain is reorged.
//
// Note: This method is not concurrent-safe with inserting blocks simultaneously
// into the chain, as side effects caused by reorganisations cannot be emulated
// without the real blocks. Hence, writing headers directly should only be done
// in two scenarios: pure-header mode of operation (light clients), or properly
// separated header/block phases (non-archive clients).
func (hc *HeaderChain) writeHeaders(headers []*types.Header) (result *headerWriteResult, err error) {
	if len(headers) == 0 {
		return &headerWriteResult{}, nil
	}
	ptd := hc.GetTd(headers[0].ParentHash, headers[0].Number.Uint64()-1)
	if ptd == nil {
		return &headerWriteResult{}, consensus.ErrUnknownAncestor
	}
	var (
		lastNumber = headers[0].Number.Uint64() - 1 // Last successfully imported number
		lastHash   = headers[0].ParentHash          // Last imported header hash
		newTD      = new(big.Int).Set(ptd)          // Total difficulty of inserted chain

		lastHeader    *types.Header
		inserted      []numberHash // Ephemeral lookup of number/hash for the chain
		firstInserted = -1         // Index of the first non-ignored header
	)

	batch := hc.chainDb.NewBatch()
	for i, header := range headers {
		var hash common.Hash
		// The headers have already been validated at this point, so we already
		// know that it's a contiguous chain, where
		// headers[i].Hash() == headers[i+1].ParentHash
		if i < len(headers)-1 {
			hash = headers[i+1].ParentHash
		} else {
			hash = header.Hash()
		}
		number := header.Number.Uint64()
		newTD.Add(newTD, header.Difficulty)

		// If the header is already known, skip it, otherwise store
		if !hc.HasHeader(hash, number) {
			// Irrelevant of the canonical status, write the TD and header to the database.
			rawdb.WriteTd(batch, hash, number, newTD)
			hc.tdCache.Add(hash, new(big.Int).Set(newTD))

			rawdb.WriteHeader(batch, header)
			inserted = append(inserted, numberHash{number, hash})
			hc.headerCache.Add(hash, header)
			hc.numberCache.Add(hash, number)
			if firstInserted < 0 {
				firstInserted = i
			}
		}
		lastHeader, lastHash, lastNumber = header, hash, number
	}

	// Skip the slow disk write of all headers if interrupted.
	if hc.procInterrupt() {
		log.Debug("Premature abort during headers import")
		return &headerWriteResult{}, errors.New("aborted")
	}
	// Commit to disk!
	if err := batch.Write(); err != nil {
		log.Crit("Failed to write headers", "error", err)
	}
	batch.Reset()

	var (
		head    = hc.CurrentHeader().Number.Uint64()
		localTD = hc.GetTd(hc.currentHeaderHash, head)
		status  = SideStatTy
	)
	// If the total difficulty is higher than our known, add it to the canonical chain
	// Second clause in the if statement reduces the vulnerability to selfish mining.
	// Please refer to http://www.cs.cornell.edu/~ie53/publications/btcProcFC.pdf
	reorg := newTD.Cmp(localTD) > 0
	if !reorg && newTD.Cmp(localTD) == 0 {
		if lastNumber < head {
			reorg = true
		} else if lastNumber == head {
			reorg = mrand.Float64() < 0.5
		}
	}
	// If the parent of the (first) block is already the canon header,
	// we don't have to go backwards to delete canon blocks, but
	// simply pile them onto the existing chain
	chainAlreadyCanon := headers[0].ParentHash == hc.currentHeaderHash
	if reorg {
		// If the header can be added into canonical chain, adjust the
		// header chain markers(canonical indexes and head header flag).
		//
		// Note all markers should be written atomically.
		markerBatch := batch // we can reuse the batch to keep allocs down
		if !chainAlreadyCanon {
			// Delete any canonical number assignments above the new head
			for i := lastNumber + 1; ; i++ {
				hash := rawdb.ReadCanonicalHash(hc.chainDb, i)
				if hash == (common.Hash{}) {
					break
				}
				rawdb.DeleteCanonicalHash(markerBatch, i)
			}
			// Overwrite any stale canonical number assignments, going
			// backwards from the first header in this import
			var (
				headHash   = headers[0].ParentHash          // inserted[0].parent?
				headNumber = headers[0].Number.Uint64() - 1 // inserted[0].num-1 ?
				headHeader = hc.GetHeader(headHash, headNumber)
			)
			for rawdb.ReadCanonicalHash(hc.chainDb, headNumber) != headHash {
				rawdb.WriteCanonicalHash(markerBatch, headHash, headNumber)
				headHash = headHeader.ParentHash
				headNumber = headHeader.Number.Uint64() - 1
				headHeader = hc.GetHeader(headHash, headNumber)
			}
			// If some of the older headers were already known, but obtained canon-status
			// during this import batch, then we need to write that now
			// Further down, we continue writing the staus for the ones that
			// were not already known
			for i := 0; i < firstInserted; i++ {
				hash := headers[i].Hash()
				num := headers[i].Number.Uint64()
				rawdb.WriteCanonicalHash(markerBatch, hash, num)
				rawdb.WriteHeadHeaderHash(markerBatch, hash)
			}
		}
		// Extend the canonical chain with the new headers
		for _, hn := range inserted {
			rawdb.WriteCanonicalHash(markerBatch, hn.hash, hn.number)
			rawdb.WriteHeadHeaderHash(markerBatch, hn.hash)
		}
		if err := markerBatch.Write(); err != nil {
			log.Crit("Failed to write header markers into disk", "err", err)
		}
		markerBatch.Reset()
		// Last step update all in-memory head header markers
		hc.currentHeaderHash = lastHash
		hc.currentHeader.Store(types.CopyHeader(lastHeader))
		headHeaderGauge.Update(lastHeader.Number.Int64())

		// Chain status is canonical since this insert was a reorg.
		// Note that all inserts which have higher TD than existing are 'reorg'.
		status = CanonStatTy
	}

	if len(inserted) == 0 {
		status = NonStatTy
	}
	return &headerWriteResult{
		status:     status,
		ignored:    len(headers) - len(inserted),
		imported:   len(inserted),
		lastHash:   lastHash,
		lastHeader: lastHeader,
	}, nil
}

func (hc *HeaderChain) ValidateHeaderChain(chain []*types.Header, checkFreq int) (int, error) {
	// Do a sanity check that the provided chain is actually ordered and linked
	for i := 1; i < len(chain); i++ {
<<<<<<< HEAD
		if chain[i] == nil {
			return 0, fmt.Errorf("header was nil")
		}
		if chain[i].Number.Uint64() != chain[i-1].Number.Uint64()+1 || chain[i].ParentHash != chain[i-1].Hash() {
=======
		if chain[i].Number.Uint64() != chain[i-1].Number.Uint64()+1 {
			hash := chain[i].Hash()
			parentHash := chain[i-1].Hash()
>>>>>>> c2d2f4ed
			// Chain broke ancestry, log a message (programming error) and skip insertion
			log.Error("Non contiguous header insert", "number", chain[i].Number, "hash", hash,
				"parent", chain[i].ParentHash, "prevnumber", chain[i-1].Number, "prevhash", parentHash)

			return 0, fmt.Errorf("non contiguous insert: item %d is #%d [%x…], item %d is #%d [%x…] (parent [%x…])", i-1, chain[i-1].Number,
				parentHash.Bytes()[:4], i, chain[i].Number, hash.Bytes()[:4], chain[i].ParentHash[:4])
		}
		// If the header is a banned one, straight out abort
		if BadHashes[chain[i].ParentHash] {
			return i - 1, ErrBlacklistedHash
		}
		// If it's the last header in the cunk, we need to check it too
		if i == len(chain)-1 && BadHashes[chain[i].Hash()] {
			return i, ErrBlacklistedHash
		}
	}

	// Generate the list of seal verification requests, and start the parallel verifier
	seals := make([]bool, len(chain))
	if checkFreq != 0 {
		// In case of checkFreq == 0 all seals are left false.
		for i := 0; i < len(seals)/checkFreq; i++ {
			index := i*checkFreq + hc.rand.Intn(checkFreq)
			if index >= len(seals) {
				index = len(seals) - 1
			}
			seals[index] = true
		}
		// Last should always be verified to avoid junk.
		seals[len(seals)-1] = true
	}

	abort, results := hc.engine.VerifyHeaders(hc, chain, seals)
	defer close(abort)

	// Iterate over the headers and ensure they all check out
	for i := range chain {
		// If the chain is terminating, stop processing blocks
		if hc.procInterrupt() {
			log.Debug("Premature abort during headers verification")
			return 0, errors.New("aborted")
		}
		// Otherwise wait for headers checks and ensure they pass
		if err := <-results; err != nil {
			return i, err
		}
	}

	return 0, nil
}

// InsertHeaderChain inserts the given headers.
//
<<<<<<< HEAD
// The verify parameter can be used to fine tune whether nonce verification
// should be done or not. The reason behind the optional check is because some
// of the header retrieval mechanisms already need to verfy nonces, as well as
// because nonces can be verified sparsely, not needing to check each.
func (hc *HeaderChain) InsertHeaderChain(chain []*types.Header, writeHeader WhCallback, start time.Time) (int, error) {
	// Collect some import statistics to report on
	stats := struct{ processed, ignored int }{}
	// All headers passed verification, import them into the database
	for i, header := range chain {
		// Short circuit insertion if shutting down
		if hc.procInterrupt() {
			log.Debug("Premature abort during headers import")
			return i, errors.New("aborted")
		}
		if header == nil {
			return i, fmt.Errorf("nil header")
		}
		// If the header's already known, skip it, otherwise store
		hash := header.Hash()
		if hc.HasHeader(hash, header.Number.Uint64()) {
			externTd := hc.GetTd(hash, header.Number.Uint64())
			localTd := hc.GetTd(hc.currentHeaderHash, hc.CurrentHeader().Number.Uint64())
			if externTd == nil || externTd.Cmp(localTd) <= 0 {
				stats.ignored++
				continue
			}
		}
		if err := writeHeader(header); err != nil {
			return i, err
		}
		stats.processed++
=======
// The validity of the headers is NOT CHECKED by this method, i.e. they need to be
// validated by ValidateHeaderChain before calling InsertHeaderChain.
//
// This insert is all-or-nothing. If this returns an error, no headers were written,
// otherwise they were all processed successfully.
//
// The returned 'write status' says if the inserted headers are part of the canonical chain
// or a side chain.
func (hc *HeaderChain) InsertHeaderChain(chain []*types.Header, start time.Time) (WriteStatus, error) {
	if hc.procInterrupt() {
		return 0, errors.New("aborted")
>>>>>>> c2d2f4ed
	}
	res, err := hc.writeHeaders(chain)

	// Report some public statistics so the user has a clue what's going on
	context := []interface{}{
		"count", res.imported,
		"elapsed", common.PrettyDuration(time.Since(start)),
	}
	if err != nil {
		context = append(context, "err", err)
	}
	if last := res.lastHeader; last != nil {
		context = append(context, "number", last.Number, "hash", res.lastHash)
		if timestamp := time.Unix(int64(last.Time), 0); time.Since(timestamp) > time.Minute {
			context = append(context, []interface{}{"age", common.PrettyAge(timestamp)}...)
		}
	}
	if res.ignored > 0 {
		context = append(context, []interface{}{"ignored", res.ignored}...)
	}
	log.Info("Imported new block headers", context...)
	return res.status, err
}

// GetBlockHashesFromHash retrieves a number of block hashes starting at a given
// hash, fetching towards the genesis block.
func (hc *HeaderChain) GetBlockHashesFromHash(hash common.Hash, max uint64) []common.Hash {
	// Get the origin header from which to fetch
	header := hc.GetHeaderByHash(hash)
	if header == nil {
		return nil
	}
	// Iterate the headers until enough is collected or the genesis reached
	chain := make([]common.Hash, 0, max)
	for i := uint64(0); i < max; i++ {
		next := header.ParentHash
		if header = hc.GetHeader(next, header.Number.Uint64()-1); header == nil {
			break
		}
		chain = append(chain, next)
		if header.Number.Sign() == 0 {
			break
		}
	}
	return chain
}

// GetAncestor retrieves the Nth ancestor of a given block. It assumes that either the given block or
// a close ancestor of it is canonical. maxNonCanonical points to a downwards counter limiting the
// number of blocks to be individually checked before we reach the canonical chain.
//
// Note: ancestor == 0 returns the same block, 1 returns its parent and so on.
func (hc *HeaderChain) GetAncestor(hash common.Hash, number, ancestor uint64, maxNonCanonical *uint64) (common.Hash, uint64) {
	if ancestor > number {
		return common.Hash{}, 0
	}
	if ancestor == 1 {
		// in this case it is cheaper to just read the header
		if header := hc.GetHeader(hash, number); header != nil {
			return header.ParentHash, number - 1
		}
		return common.Hash{}, 0
	}
	for ancestor != 0 {
		if rawdb.ReadCanonicalHash(hc.chainDb, number) == hash {
			ancestorHash := rawdb.ReadCanonicalHash(hc.chainDb, number-ancestor)
			if rawdb.ReadCanonicalHash(hc.chainDb, number) == hash {
				number -= ancestor
				return ancestorHash, number
			}
		}
		if *maxNonCanonical == 0 {
			return common.Hash{}, 0
		}
		*maxNonCanonical--
		ancestor--
		header := hc.GetHeader(hash, number)
		if header == nil {
			return common.Hash{}, 0
		}
		hash = header.ParentHash
		number--
	}
	return hash, number
}

// GetTd retrieves a block's total difficulty in the canonical chain from the
// database by hash and number, caching it if found.
func (hc *HeaderChain) GetTd(hash common.Hash, number uint64) *big.Int {
	// Short circuit if the td's already in the cache, retrieve otherwise
	if cached, ok := hc.tdCache.Get(hash); ok {
		return cached.(*big.Int)
	}
	td := rawdb.ReadTd(hc.chainDb, hash, number)
	if td == nil {
		return nil
	}
	// Cache the found body for next time and return
	hc.tdCache.Add(hash, td)
	return td
}

// GetTdByHash retrieves a block's total difficulty in the canonical chain from the
// database by hash, caching it if found.
func (hc *HeaderChain) GetTdByHash(hash common.Hash) *big.Int {
	number := hc.GetBlockNumber(hash)
	if number == nil {
		return nil
	}
	return hc.GetTd(hash, *number)
}

// GetHeader retrieves a block header from the database by hash and number,
// caching it if found.
func (hc *HeaderChain) GetHeader(hash common.Hash, number uint64) *types.Header {
	// Short circuit if the header's already in the cache, retrieve otherwise
	if header, ok := hc.headerCache.Get(hash); ok {
		return header.(*types.Header)
	}
	header := rawdb.ReadHeader(hc.chainDb, hash, number)
	if header == nil {
		return nil
	}
	// Cache the found header for next time and return
	hc.headerCache.Add(hash, header)
	return header
}

// GetHeaderByHash retrieves a block header from the database by hash, caching it if
// found.
func (hc *HeaderChain) GetHeaderByHash(hash common.Hash) *types.Header {
	number := hc.GetBlockNumber(hash)
	if number == nil {
		return nil
	}
	return hc.GetHeader(hash, *number)
}

// HasHeader checks if a block header is present in the database or not.
// In theory, if header is present in the database, all relative components
// like td and hash->number should be present too.
func (hc *HeaderChain) HasHeader(hash common.Hash, number uint64) bool {
	if hc.numberCache.Contains(hash) || hc.headerCache.Contains(hash) {
		return true
	}
	return rawdb.HasHeader(hc.chainDb, hash, number)
}

// GetHeaderByNumber retrieves a block header from the database by number,
// caching it (associated with its hash) if found.
func (hc *HeaderChain) GetHeaderByNumber(number uint64) *types.Header {
	hash := rawdb.ReadCanonicalHash(hc.chainDb, number)
	if hash == (common.Hash{}) {
		return nil
	}
	return hc.GetHeader(hash, number)
}

func (hc *HeaderChain) GetCanonicalHash(number uint64) common.Hash {
	return rawdb.ReadCanonicalHash(hc.chainDb, number)
}

// CurrentHeader retrieves the current head header of the canonical chain. The
// header is retrieved from the HeaderChain's internal cache.
func (hc *HeaderChain) CurrentHeader() *types.Header {
	return hc.currentHeader.Load().(*types.Header)
}

// SetCurrentHeader sets the in-memory head header marker of the canonical chan
// as the given header.
func (hc *HeaderChain) SetCurrentHeader(head *types.Header) {
	hc.currentHeader.Store(head)
	hc.currentHeaderHash = head.Hash()
	headHeaderGauge.Update(head.Number.Int64())
}

type (
	// UpdateHeadBlocksCallback is a callback function that is called by SetHead
	// before head header is updated. The method will return the actual block it
	// updated the head to (missing state) and a flag if setHead should continue
	// rewinding till that forcefully (exceeded ancient limits)
	UpdateHeadBlocksCallback func(ethdb.KeyValueWriter, *types.Header) (uint64, bool)

	// DeleteBlockContentCallback is a callback function that is called by SetHead
	// before each header is deleted.
	DeleteBlockContentCallback func(ethdb.KeyValueWriter, common.Hash, uint64)
)

// SetHead rewinds the local chain to a new head. Everything above the new head
// will be deleted and the new one set.
func (hc *HeaderChain) SetHead(head uint64, updateFn UpdateHeadBlocksCallback, delFn DeleteBlockContentCallback) {
	var (
		parentHash common.Hash
		batch      = hc.chainDb.NewBatch()
		origin     = true
	)
	for hdr := hc.CurrentHeader(); hdr != nil && hdr.Number.Uint64() > head; hdr = hc.CurrentHeader() {
		num := hdr.Number.Uint64()

		// Rewind block chain to new head.
		parent := hc.GetHeader(hdr.ParentHash, num-1)
		if parent == nil {
			parent = hc.genesisHeader
		}
		parentHash = hdr.ParentHash

		// Notably, since geth has the possibility for setting the head to a low
		// height which is even lower than ancient head.
		// In order to ensure that the head is always no higher than the data in
		// the database (ancient store or active store), we need to update head
		// first then remove the relative data from the database.
		//
		// Update head first(head fast block, head full block) before deleting the data.
		markerBatch := hc.chainDb.NewBatch()
		if updateFn != nil {
			newHead, force := updateFn(markerBatch, parent)
			if force && newHead < head {
				log.Warn("Force rewinding till ancient limit", "head", newHead)
				head = newHead
			}
		}
		// Update head header then.
		rawdb.WriteHeadHeaderHash(markerBatch, parentHash)
		if err := markerBatch.Write(); err != nil {
			log.Crit("Failed to update chain markers", "error", err)
		}
		hc.currentHeader.Store(parent)
		hc.currentHeaderHash = parentHash
		headHeaderGauge.Update(parent.Number.Int64())

		// If this is the first iteration, wipe any leftover data upwards too so
		// we don't end up with dangling daps in the database
		var nums []uint64
		if origin {
			for n := num + 1; len(rawdb.ReadAllHashes(hc.chainDb, n)) > 0; n++ {
				nums = append([]uint64{n}, nums...) // suboptimal, but we don't really expect this path
			}
			origin = false
		}
		nums = append(nums, num)

		// Remove the related data from the database on all sidechains
		for _, num := range nums {
			// Gather all the side fork hashes
			hashes := rawdb.ReadAllHashes(hc.chainDb, num)
			if len(hashes) == 0 {
				// No hashes in the database whatsoever, probably frozen already
				hashes = append(hashes, hdr.Hash())
			}
			for _, hash := range hashes {
				if delFn != nil {
					delFn(batch, hash, num)
				}
				rawdb.DeleteHeader(batch, hash, num)
				rawdb.DeleteTd(batch, hash, num)
			}
			rawdb.DeleteCanonicalHash(batch, num)
		}
	}
	// Flush all accumulated deletions.
	if err := batch.Write(); err != nil {
		log.Crit("Failed to rewind block", "error", err)
	}
	// Clear out any stale content from the caches
	hc.headerCache.Purge()
	hc.tdCache.Purge()
	hc.numberCache.Purge()
}

// SetGenesis sets a new genesis block header for the chain
func (hc *HeaderChain) SetGenesis(head *types.Header) {
	hc.genesisHeader = head
}

// Config retrieves the header chain's chain configuration.
func (hc *HeaderChain) Config() ctypes.ChainConfigurator { return hc.config }

// Engine retrieves the header chain's consensus engine.
func (hc *HeaderChain) Engine() consensus.Engine { return hc.engine }

// GetBlock implements consensus.ChainReader, and returns nil for every input as
// a header chain does not have blocks available for retrieval.
func (hc *HeaderChain) GetBlock(hash common.Hash, number uint64) *types.Block {
	return nil
}<|MERGE_RESOLUTION|>--- conflicted
+++ resolved
@@ -299,16 +299,12 @@
 func (hc *HeaderChain) ValidateHeaderChain(chain []*types.Header, checkFreq int) (int, error) {
 	// Do a sanity check that the provided chain is actually ordered and linked
 	for i := 1; i < len(chain); i++ {
-<<<<<<< HEAD
-		if chain[i] == nil {
-			return 0, fmt.Errorf("header was nil")
-		}
-		if chain[i].Number.Uint64() != chain[i-1].Number.Uint64()+1 || chain[i].ParentHash != chain[i-1].Hash() {
-=======
 		if chain[i].Number.Uint64() != chain[i-1].Number.Uint64()+1 {
+			if chain[i] == nil {
+				return 0, fmt.Errorf("header was nil")
+			}
 			hash := chain[i].Hash()
 			parentHash := chain[i-1].Hash()
->>>>>>> c2d2f4ed
 			// Chain broke ancestry, log a message (programming error) and skip insertion
 			log.Error("Non contiguous header insert", "number", chain[i].Number, "hash", hash,
 				"parent", chain[i].ParentHash, "prevnumber", chain[i-1].Number, "prevhash", parentHash)
@@ -362,39 +358,6 @@
 
 // InsertHeaderChain inserts the given headers.
 //
-<<<<<<< HEAD
-// The verify parameter can be used to fine tune whether nonce verification
-// should be done or not. The reason behind the optional check is because some
-// of the header retrieval mechanisms already need to verfy nonces, as well as
-// because nonces can be verified sparsely, not needing to check each.
-func (hc *HeaderChain) InsertHeaderChain(chain []*types.Header, writeHeader WhCallback, start time.Time) (int, error) {
-	// Collect some import statistics to report on
-	stats := struct{ processed, ignored int }{}
-	// All headers passed verification, import them into the database
-	for i, header := range chain {
-		// Short circuit insertion if shutting down
-		if hc.procInterrupt() {
-			log.Debug("Premature abort during headers import")
-			return i, errors.New("aborted")
-		}
-		if header == nil {
-			return i, fmt.Errorf("nil header")
-		}
-		// If the header's already known, skip it, otherwise store
-		hash := header.Hash()
-		if hc.HasHeader(hash, header.Number.Uint64()) {
-			externTd := hc.GetTd(hash, header.Number.Uint64())
-			localTd := hc.GetTd(hc.currentHeaderHash, hc.CurrentHeader().Number.Uint64())
-			if externTd == nil || externTd.Cmp(localTd) <= 0 {
-				stats.ignored++
-				continue
-			}
-		}
-		if err := writeHeader(header); err != nil {
-			return i, err
-		}
-		stats.processed++
-=======
 // The validity of the headers is NOT CHECKED by this method, i.e. they need to be
 // validated by ValidateHeaderChain before calling InsertHeaderChain.
 //
@@ -406,7 +369,6 @@
 func (hc *HeaderChain) InsertHeaderChain(chain []*types.Header, start time.Time) (WriteStatus, error) {
 	if hc.procInterrupt() {
 		return 0, errors.New("aborted")
->>>>>>> c2d2f4ed
 	}
 	res, err := hc.writeHeaders(chain)
 
