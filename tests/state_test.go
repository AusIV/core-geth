--- conflicted
+++ resolved
@@ -27,11 +27,9 @@
 )
 
 func TestState(t *testing.T) {
+	t.Parallel()
 
 	st := new(testMatcher)
-
-	t.Parallel()
-
 	// Long tests:
 	st.slow(`^stAttackTest/ContractCreationSpam`)
 	st.slow(`^stBadOpcode/badOpcodes`)
@@ -45,14 +43,12 @@
 	// Very time consuming
 	st.skipLoad(`^stTimeConsuming/`)
 
-<<<<<<< HEAD
+	// Uses 1GB RAM per tested fork
+	st.skipLoad(`^stStaticCall/static_Call1MB`)
+
 	if *testEWASM == "" {
 		st.skipLoad(`^stEWASM`)
 	}
-=======
-	// Uses 1GB RAM per tested fork
-	st.skipLoad(`^stStaticCall/static_Call1MB`)
->>>>>>> a55344eb
 
 	// Broken tests:
 	// Expected failures:
@@ -77,24 +73,22 @@
 				t.Run(key+"/trie", func(t *testing.T) {
 					withTrace(t, test.gasLimit(subtest), func(vmconfig vm.Config) error {
 						_, _, err := test.Run(subtest, vmconfig, false)
+						if err != nil && *testEWASM != "" {
+							err = fmt.Errorf("%v ewasm=%s", err, *testEWASM)
+						}
 						return st.checkFailure(t, name+"/trie", err)
 					})
 				})
 				t.Run(key+"/snap", func(t *testing.T) {
 					withTrace(t, test.gasLimit(subtest), func(vmconfig vm.Config) error {
-<<<<<<< HEAD
-						_, err := test.Run(subtest, vmconfig)
-						if err != nil && *testEWASM != "" {
-							err = fmt.Errorf("%v ewasm=%s", err, *testEWASM)
-						}
-						return st.checkFailure(t, name, err)
-=======
 						snaps, statedb, err := test.Run(subtest, vmconfig, true)
 						if _, err := snaps.Journal(statedb.IntermediateRoot(false)); err != nil {
 							return err
 						}
+						if err != nil && *testEWASM != "" {
+							err = fmt.Errorf("%v ewasm=%s", err, *testEWASM)
+						}
 						return st.checkFailure(t, name+"/snap", err)
->>>>>>> a55344eb
 					})
 				})
 			}
