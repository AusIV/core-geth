--- conflicted
+++ resolved
@@ -20,7 +20,6 @@
 import (
 	"errors"
 	"fmt"
-	"math"
 	"math/big"
 	"sync"
 	"sync/atomic"
@@ -824,34 +823,6 @@
 		}
 	}
 
-<<<<<<< HEAD
-	// Only attempt span search if local head is "close" to reported remote
-	if math.Abs(float64(remoteHeight-localHeight)) < float64(MaxHeaderFetch) {
-		a, err := d.findAncestorSpanSearch(p, remoteHeight, localHeight, floor)
-		if err == nil {
-			if a > localHeight {
-				a = localHeight
-			}
-			return a, nil
-		} else if err != errNoAncestor {
-			return 0, err
-		}
-	}
-
-	// Ancestor not found, we need to binary search over our chain
-	a, err := d.findAncestorBinarySearch(p, remoteHeight, floor)
-	if err != nil {
-		return 0, err
-	}
-	if a > localHeight {
-		a = localHeight
-	}
-	return a, nil
-}
-
-// findAncestorSpanSearch looks for a common ancestor by requesting a spaced set of headers between ours and theirs.
-func (d *Downloader) findAncestorSpanSearch(p *peerConnection, remoteHeight, localHeight uint64, floor int64) (uint64, error) {
-=======
 	ancestor, err := d.findAncestorSpanSearch(p, mode, remoteHeight, localHeight, floor)
 	if err == nil {
 		return ancestor, nil
@@ -872,7 +843,6 @@
 }
 
 func (d *Downloader) findAncestorSpanSearch(p *peerConnection, mode SyncMode, remoteHeight, localHeight uint64, floor int64) (commonAncestor uint64, err error) {
->>>>>>> c2d2f4ed
 	from, count, skip, max := calculateRequestSpan(remoteHeight, localHeight)
 
 	p.log.Debug("Span searching for common ancestor", "count", count, "from", from, "skip", skip)
@@ -956,13 +926,6 @@
 		p.log.Debug("Found common ancestor", "number", number, "hash", hash)
 		return number, nil
 	}
-<<<<<<< HEAD
-	return 0, errNoAncestor
-}
-
-// findAncestorBinarySearch negotiates a binary search using their reported chain.
-func (d *Downloader) findAncestorBinarySearch(p *peerConnection, remoteHeight uint64, floor int64) (uint64, error) {
-=======
 	return 0, errNoAncestorFound
 }
 
@@ -970,7 +933,6 @@
 	hash := common.Hash{}
 
 	// Ancestor not found, we need to binary search over our chain
->>>>>>> c2d2f4ed
 	start, end := uint64(0), remoteHeight
 	if floor > 0 {
 		start = uint64(floor)
@@ -978,7 +940,6 @@
 	p.log.Debug("Binary searching for common ancestor", "start", start, "end", end)
 
 	// Wait for the remote response to the head fetch
-	hash := common.Hash{}
 	for start+1 < end {
 		// Split our chain interval in two, and request the hash to cross check
 		check := (start + end) / 2
