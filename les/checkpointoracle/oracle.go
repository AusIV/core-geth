// Copyright 2019 The go-ethereum Authors
// This file is part of the go-ethereum library.
//
// The go-ethereum library is free software: you can redistribute it and/or modify
// it under the terms of the GNU Lesser General Public License as published by
// the Free Software Foundation, either version 3 of the License, or
// (at your option) any later version.
//
// The go-ethereum library is distributed in the hope that it will be useful,
// but WITHOUT ANY WARRANTY; without even the implied warranty of
// MERCHANTABILITY or FITNESS FOR A PARTICULAR PURPOSE. See the
// GNU Lesser General Public License for more details.
//
// You should have received a copy of the GNU Lesser General Public License
// along with the go-ethereum library. If not, see <http://www.gnu.org/licenses/>.

// Package checkpointoracle is a wrapper of checkpoint oracle contract with
// additional rules defined. This package can be used both in LES client or
// server side for offering oracle related APIs.
package checkpointoracle

import (
	"encoding/binary"
	"sync"
	"sync/atomic"
	"time"

	"github.com/ethereum/go-ethereum/accounts/abi/bind"
	"github.com/ethereum/go-ethereum/common"
	"github.com/ethereum/go-ethereum/contracts/checkpointoracle"
	"github.com/ethereum/go-ethereum/crypto"
	"github.com/ethereum/go-ethereum/log"
	"github.com/ethereum/go-ethereum/params/types/ctypes"
)

// CheckpointOracle is responsible for offering the latest stable checkpoint
// generated and announced by the contract admins on-chain. The checkpoint can
// be verified by clients locally during the checkpoint syncing.
type CheckpointOracle struct {
	config   *ctypes.CheckpointOracleConfig
	contract *checkpointoracle.CheckpointOracle

	running  int32                                 // Flag whether the contract backend is set or not
	getLocal func(uint64) ctypes.TrustedCheckpoint // Function used to retrieve local checkpoint

	checkMu              sync.Mutex                // Mutex to sync access to the fields below
	lastCheckTime        time.Time                 // Time we last checked the checkpoint
	lastCheckPoint       *ctypes.TrustedCheckpoint // The last stable checkpoint
	lastCheckPointHeight uint64                    // The height of last stable checkpoint
}

// New creates a checkpoint oracle handler with given configs and callback.
<<<<<<< HEAD
func New(config *ctypes.CheckpointOracleConfig, getLocal func(uint64) ctypes.TrustedCheckpoint) *CheckpointOracle {
	if config == nil {
		log.Info("Checkpoint registrar is not enabled")
		return nil
	}
	if config.Address == (common.Address{}) || uint64(len(config.Signers)) < config.Threshold {
		log.Warn("Invalid checkpoint registrar config")
		return nil
	}
	log.Info("Configured checkpoint registrar", "address", config.Address, "signers", len(config.Signers), "threshold", config.Threshold)

=======
func New(config *params.CheckpointOracleConfig, getLocal func(uint64) params.TrustedCheckpoint) *CheckpointOracle {
>>>>>>> 90dedea4
	return &CheckpointOracle{
		config:   config,
		getLocal: getLocal,
	}
}

// Start binds the contract backend, initializes the oracle instance
// and marks the status as available.
func (oracle *CheckpointOracle) Start(backend bind.ContractBackend) {
	contract, err := checkpointoracle.NewCheckPointOracle(oracle.config.Address, backend)
	if err != nil {
		log.Error("Oracle contract binding failed", "err", err)
		return
	}
	if !atomic.CompareAndSwapInt32(&oracle.running, 0, 1) {
		log.Error("Already bound and listening to registrar")
		return
	}
	oracle.contract = contract
}

// IsRunning returns an indicator whether the oracle is running.
func (oracle *CheckpointOracle) IsRunning() bool {
	return atomic.LoadInt32(&oracle.running) == 1
}

// Contract returns the underlying raw checkpoint oracle contract.
func (oracle *CheckpointOracle) Contract() *checkpointoracle.CheckpointOracle {
	return oracle.contract
}

// StableCheckpoint returns the stable checkpoint which was generated by local
// indexers and announced by trusted signers.
func (oracle *CheckpointOracle) StableCheckpoint() (*ctypes.TrustedCheckpoint, uint64) {
	oracle.checkMu.Lock()
	defer oracle.checkMu.Unlock()
	if time.Since(oracle.lastCheckTime) < 1*time.Minute {
		return oracle.lastCheckPoint, oracle.lastCheckPointHeight
	}
	// Look it up properly
	// Retrieve the latest checkpoint from the contract, abort if empty
	latest, hash, height, err := oracle.contract.Contract().GetLatestCheckpoint(nil)
	if err != nil || (latest == 0 && hash == [32]byte{}) {
		return nil, 0
	}
	local := oracle.getLocal(latest)

	// The following scenarios may occur:
	//
	// * local node is out of sync so that it doesn't have the
	//   checkpoint which registered in the contract.
	// * local checkpoint doesn't match with the registered one.
	//
	// In both cases, no stable checkpoint will be returned.
	if local.HashEqual(hash) {
		oracle.lastCheckTime = time.Now()
		oracle.lastCheckPointHeight = height.Uint64()
		oracle.lastCheckPoint = &local
		return &local, height.Uint64()
	}
	return nil, 0
}

// VerifySigners recovers the signer addresses according to the signature and
// checks whether there are enough approvals to finalize the checkpoint.
func (oracle *CheckpointOracle) VerifySigners(index uint64, hash [32]byte, signatures [][]byte) (bool, []common.Address) {
	// Short circuit if the given signatures doesn't reach the threshold.
	if len(signatures) < int(oracle.config.Threshold) {
		return false, nil
	}
	var (
		signers []common.Address
		checked = make(map[common.Address]struct{})
	)
	for i := 0; i < len(signatures); i++ {
		if len(signatures[i]) != 65 {
			continue
		}
		// EIP 191 style signatures
		//
		// Arguments when calculating hash to validate
		// 1: byte(0x19) - the initial 0x19 byte
		// 2: byte(0) - the version byte (data with intended validator)
		// 3: this - the validator address
		// --  Application specific data
		// 4 : checkpoint section_index (uint64)
		// 5 : checkpoint hash (bytes32)
		//     hash = keccak256(checkpoint_index, section_head, cht_root, bloom_root)
		buf := make([]byte, 8)
		binary.BigEndian.PutUint64(buf, index)
		data := append([]byte{0x19, 0x00}, append(oracle.config.Address.Bytes(), append(buf, hash[:]...)...)...)
		signatures[i][64] -= 27 // Transform V from 27/28 to 0/1 according to the yellow paper for verification.
		pubkey, err := crypto.Ecrecover(crypto.Keccak256(data), signatures[i])
		if err != nil {
			return false, nil
		}
		var signer common.Address
		copy(signer[:], crypto.Keccak256(pubkey[1:])[12:])
		if _, exist := checked[signer]; exist {
			continue
		}
		for _, s := range oracle.config.Signers {
			if s == signer {
				signers = append(signers, signer)
				checked[signer] = struct{}{}
			}
		}
	}
	threshold := oracle.config.Threshold
	if uint64(len(signers)) < threshold {
		log.Warn("Not enough signers to approve checkpoint", "signers", len(signers), "threshold", threshold)
		return false, nil
	}
	return true, signers
}<|MERGE_RESOLUTION|>--- conflicted
+++ resolved
@@ -50,21 +50,7 @@
 }
 
 // New creates a checkpoint oracle handler with given configs and callback.
-<<<<<<< HEAD
 func New(config *ctypes.CheckpointOracleConfig, getLocal func(uint64) ctypes.TrustedCheckpoint) *CheckpointOracle {
-	if config == nil {
-		log.Info("Checkpoint registrar is not enabled")
-		return nil
-	}
-	if config.Address == (common.Address{}) || uint64(len(config.Signers)) < config.Threshold {
-		log.Warn("Invalid checkpoint registrar config")
-		return nil
-	}
-	log.Info("Configured checkpoint registrar", "address", config.Address, "signers", len(config.Signers), "threshold", config.Threshold)
-
-=======
-func New(config *params.CheckpointOracleConfig, getLocal func(uint64) params.TrustedCheckpoint) *CheckpointOracle {
->>>>>>> 90dedea4
 	return &CheckpointOracle{
 		config:   config,
 		getLocal: getLocal,
